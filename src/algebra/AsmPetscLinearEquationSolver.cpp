/*=========================================================================

  Program: FEMUS
  Module: PetscLinearEquationSolver
  Authors: Eugenio Aulisa, Simone Bnà
 
  Copyright (c) FEMTTU
  All rights reserved. 

  This software is distributed WITHOUT ANY WARRANTY; without even
  the implied warranty of MERCHANTABILITY or FITNESS FOR A PARTICULAR
  PURPOSE.  See the above copyright notice for more information.

  =========================================================================*/

//----------------------------------------------------------------------------
// includes :
//----------------------------------------------------------------------------
#include "FEMTTUConfig.h"

#ifdef HAVE_PETSC 

// Local Includes
#include "AsmPetscLinearEquationSolver.hpp"
#include "PetscPreconditioner.hpp"
#include "PetscMatrix.hpp"
#include <iomanip>

namespace femus {
  
  

  using namespace std;
  
  // ====================================================
  // ------------------- Class functions ------------
  // ====================================================

  void AsmPetscLinearEquationSolver::set_tolerances(const double &rtol, const double &atol,
						    const double &divtol, const unsigned &maxits) {

    _rtol   = static_cast<PetscReal>(rtol);
    _abstol = static_cast<PetscReal>(atol);
    _dtol   = static_cast<PetscReal>(divtol);
    _maxits = static_cast<PetscInt>(maxits);
						      
  }

  // ==============================================
  void AsmPetscLinearEquationSolver::SetElementBlockNumber(const char all[], const unsigned & overlap) {
    _element_block_number[0] = _msh->GetElementNumber();
    _element_block_number[1] = _msh->GetElementNumber();
    _standard_ASM=1;
    _overlap=overlap;
  }
    
  void AsmPetscLinearEquationSolver::SetElementBlockNumber(const unsigned& block_elemet_number) {
    _element_block_number[0] = block_elemet_number;
    _element_block_number[1] = block_elemet_number;
    _indexai_init=0;
    _standard_ASM=0;
  }
    
  void AsmPetscLinearEquationSolver::SetElementBlockNumberSolid(const unsigned& block_elemet_number,const unsigned &overlap) {
    _element_block_number[0] = block_elemet_number;
    _indexai_init=0;
    _standard_ASM=0;
    _overlap=overlap;
  }
  
  void AsmPetscLinearEquationSolver::SetElementBlockNumberFluid(const unsigned& block_elemet_number,const unsigned &overlap) {
    _element_block_number[1] = block_elemet_number;
    _indexai_init=0;
    _standard_ASM=0;
    _overlap=overlap;
  }

  // ==============================================
  clock_t AsmPetscLinearEquationSolver::BuildBDCIndex(const vector <unsigned> &variable_to_be_solved){
    
    clock_t SearchTime = 0;
    clock_t start_time = clock();
    
    unsigned IndexaSize=KKoffset[KKIndex.size()-1][processor_id()] - KKoffset[0][processor_id()];
    _indexai.resize(2);
    
    _indexai[0].clear();
    _indexai[1].clear();
        
    _indexai[0].resize(IndexaSize);
    _indexai[1].resize(IndexaSize);
    
    unsigned count0=0;
    unsigned count1=0;
    
    
    vector <bool> ThisSolutionIsIncluded(_SolPdeIndex.size(),false);
    for (unsigned iind=0; iind<variable_to_be_solved.size(); iind++) {
      unsigned PdeIndexSol=variable_to_be_solved[iind];
      ThisSolutionIsIncluded[PdeIndexSol]=true;
    }
          
    for(int k=0; k < _SolPdeIndex.size(); k++) {
      unsigned indexSol = _SolPdeIndex[k];
      unsigned soltype = _SolType[indexSol];
      for(unsigned inode_mts = _msh->MetisOffset[soltype][processor_id()]; inode_mts < _msh->MetisOffset[soltype][processor_id()+1]; inode_mts++) {
	int local_mts = inode_mts-_msh->MetisOffset[soltype][processor_id()];
	int idof_kk = KKoffset[k][processor_id()] +local_mts; 
	if( !ThisSolutionIsIncluded[k] || (*(*_Bdc)[indexSol])(inode_mts) < 1.9) {
	  _indexai[0][count0] = idof_kk;
	  count0++;
	}
	else{
	  _indexai[1][count1] = idof_kk;
	  count1++;
	}
      }
    } 
    _indexai[0].resize(count0);
    _indexai[1].resize(count1);
    
    std::sort(_indexai[0].begin(), _indexai[0].end());
    std::sort(_indexai[1].begin(), _indexai[1].end());
    
    clock_t end_time=clock();
    SearchTime = (end_time-start_time);
    
    return SearchTime;
  }


  // ==============================================
  
  clock_t AsmPetscLinearEquationSolver::BuildAMSIndex(const vector <unsigned> &variable_to_be_solved){
    clock_t SearchTime=0;
    clock_t start_time=clock();
    
    unsigned nel=_msh->GetElementNumber();
    
    bool FastVankaBlock=true;
    if(_NSchurVar==!0){
      FastVankaBlock=(_SolType[_SolPdeIndex[variable_to_be_solved[variable_to_be_solved.size()-_NSchurVar]]]<3)?false:true;
    }
    
    unsigned iproc=processor_id();
    
    unsigned DofOffset = KKoffset[0][iproc];
    unsigned DofOffsetSize=KKoffset[KKIndex.size()-1][iproc] - KKoffset[0][iproc];
    vector < unsigned > indexa(DofOffsetSize,DofOffsetSize);
    vector < unsigned > indexb(DofOffsetSize,DofOffsetSize);
    vector <bool> owned(DofOffsetSize,false);
    
    map<int,bool> mymap;
    //map<int,bool> mymap_u;
    //map<int,bool> mymap_p;
    
    
    unsigned ElemOffset   = _msh->MetisOffset[3][iproc];
    unsigned ElemOffsetp1 = _msh->MetisOffset[3][iproc+1];
    unsigned ElemOffsetSize= ElemOffsetp1 - ElemOffset;
    vector <PetscInt> indexci(ElemOffsetSize);
    vector < unsigned > indexc(ElemOffsetSize,ElemOffsetSize);
    
    vector < vector < unsigned > > block_elements;
    
    
    _msh->GenerateVankaPartitions_FSI1(_element_block_number, block_elements, _block_type_range);
    //_msh->GenerateVankaPartitions_FSI( _element_block_number, block_elements, _block_type_range);
    
    vector <bool> ThisVaribaleIsNonSchur(_SolPdeIndex.size(),true);
    for (unsigned iind=variable_to_be_solved.size()-_NSchurVar; iind<variable_to_be_solved.size(); iind++) {
      unsigned PdeIndexSol=variable_to_be_solved[iind];
      ThisVaribaleIsNonSchur[PdeIndexSol]=false;
    }
    
    // *** Start Vanka Block ***
//    bool test_end=0;
//    int vb_index=0;
//    while (test_end==0){

    _is_loc_idx.resize(block_elements.size());
    _is_ovl_idx.resize(block_elements.size());	
    
    //_is_ovl_u_idx.resize(block_elements.size());	
    //_is_ovl_p_idx.resize(block_elements.size());	
    
  
    for(int vb_index=0;vb_index<block_elements.size();vb_index++){  
      _is_loc_idx[vb_index].resize(DofOffsetSize);
      _is_ovl_idx[vb_index].resize(DofOffsetSize);
      
      //_is_ovl_u_idx[vb_index].resize(DofOffsetSize);
      //_is_ovl_p_idx[vb_index].resize(DofOffsetSize);
      
      PetscInt PAsize=0;
      PetscInt PBsize=0;
      
      //PetscInt PBsize_u=0;
      //PetscInt PBsize_p=0;
      
      PetscInt Csize=0;
      
      // ***************** NODE/ELEMENT SERCH *******************
      //test_end=1;
      //   int gel=_msh->IS_Mts2Gmt_elem_offset[iproc] + vb_index*_element_block_number;
      //      for (int iel_mts=gel; iel_mts<gel+_element_block_number && iel_mts< _msh->IS_Mts2Gmt_elem_offset[iproc+1]; iel_mts++) {

      for(int kel=0;kel<block_elements[vb_index].size();kel++){
	unsigned iel_mts = block_elements[vb_index][kel];
	unsigned iel = _msh->IS_Mts2Gmt_elem[iel_mts];     
	
	//unsigned iel = _msh->IS_Mts2Gmt_elem[block_elements[vb_index][kel]];
	
	for (unsigned i=0; i<_msh->el->GetElementDofNumber(iel,0); i++) {
	  unsigned inode=_msh->el->GetElementVertexIndex(iel,i)-1u;
	  unsigned nvei=_msh->el->GetVertexElementNumber(inode);
	  const unsigned *pt_jel=_msh->el->GetVertexElementAddress(inode,0);
	  for (unsigned j=0; j<nvei*(!FastVankaBlock)+FastVankaBlock; j++) {
	    unsigned jel=(!FastVankaBlock)?*(pt_jel++)-1u:iel;
	    //add elements for velocity to be solved
	    
	    unsigned jel_Metis = _msh->GetMetisDof(jel,3);
	    
	    if(jel_Metis >= ElemOffset && jel_Metis < ElemOffsetp1){
	      if(indexc[jel_Metis- ElemOffset]==ElemOffsetSize){
		indexci[Csize]=jel_Metis-ElemOffset;
		indexc[jel_Metis-ElemOffset]=Csize++;
		//----------------------------------------------------------------------------------
		//add non-schur node to be solved
		
		//for (unsigned iind=0; iind<variable_to_be_solved.size()-_NSchurVar; iind++) {
		// unsigned indexSol=variable_to_be_solved[iind];
		for(int indexSol=0; indexSol < _SolPdeIndex.size(); indexSol++){ 
		  if(ThisVaribaleIsNonSchur[indexSol]){
		    unsigned SolPdeIndex = _SolPdeIndex[indexSol];
		    unsigned SolType = _SolType[SolPdeIndex];
		    const unsigned *pt_un=_msh->el->GetElementVertexAddress(jel,0);
		    unsigned nvej=_msh->el->GetElementDofNumber(jel,_msh->_END_IND[SolType]);
		    for (unsigned jj=0; jj<nvej; jj++) {
		      unsigned jnode=(SolType<3)?(*(pt_un++)-1u):(jel+jj*nel);
		      unsigned jnode_Metis = _msh->GetMetisDof(jnode,SolType);
		      unsigned kkdof=GetKKDof(SolPdeIndex, indexSol, jnode);
		      if(jnode_Metis >= _msh->MetisOffset[SolType][iproc] &&
			jnode_Metis <  _msh->MetisOffset[SolType][iproc+1]){
			//unsigned kkdof=GetKKDof(SolPdeIndex, indexSol, jnode);
			if(indexa[kkdof- DofOffset]==DofOffsetSize && owned[kkdof- DofOffset]==false) {
			  owned[kkdof- DofOffset]=true;
			  _is_loc_idx[vb_index][PAsize]=kkdof;
			  indexa[kkdof-DofOffset]=PAsize++;
			}
			if(indexb[kkdof- DofOffset]==DofOffsetSize) {
			  _is_ovl_idx[vb_index][PBsize]=kkdof;
			  indexb[kkdof-DofOffset]=PBsize++;
			  //_is_ovl_u_idx[vb_index][PBsize_u]=kkdof; 
			  //PBsize_u++;
			}
		      }
		      else {
			mymap[kkdof]=true;
			//mymap_u[kkdof]=true;
		      }
		    }
		  }
		}
	      }
	    }
	  }
	}
	//-----------------------------------------------------------------------------------------
	//Add Schur nodes (generally pressure) to be solved
	{
	  //for (unsigned iind=variable_to_be_solved.size()-_NSchurVar; iind<variable_to_be_solved.size(); iind++) {
	  //  unsigned indexSol=variable_to_be_solved[iind];
	  for(int indexSol=0; indexSol < _SolPdeIndex.size(); indexSol++){ 
	    if(!ThisVaribaleIsNonSchur[indexSol]){
	      unsigned SolPdeIndex = _SolPdeIndex[indexSol];
	      unsigned SolType = _SolType[SolPdeIndex];
	      const unsigned *pt_un=_msh->el->GetElementVertexAddress(iel,0);
	      unsigned nvei=_msh->el->GetElementDofNumber(iel,_msh->_END_IND[SolType]);
	      for (unsigned ii=0; ii<nvei; ii++) {
		unsigned inode=(SolType<3)?(*(pt_un++)-1u):(iel+ii*nel);
		unsigned inode_Metis = _msh->GetMetisDof(inode,SolType);
		unsigned kkdof=GetKKDof(SolPdeIndex, indexSol, inode);
		if(inode_Metis >= _msh->MetisOffset[SolType][iproc] &&
		  inode_Metis <  _msh->MetisOffset[SolType][iproc+1]){
		  if(indexa[kkdof- DofOffset]==DofOffsetSize && owned[kkdof- DofOffset]==false) {
		    owned[kkdof- DofOffset]=true;
		    _is_loc_idx[vb_index][PAsize]=kkdof;
		    indexa[kkdof-DofOffset]=PAsize++;
		  }
		  if(indexb[kkdof- DofOffset]==DofOffsetSize ) {
		    _is_ovl_idx[vb_index][PBsize]=kkdof;
		    indexb[kkdof-DofOffset]=PBsize++;
		    //_is_ovl_p_idx[vb_index][PBsize_p]=kkdof; 
		    //PBsize_p++;
		  }		
		}
		else{ 
		  mymap[kkdof]=true;
		  //mymap_p[kkdof]=true;
		}
	      }
	    }
	  }
	}
	//-----------------------------------------------------------------------------------------
      }
     // if(gel+_element_block_number <_msh->IS_Mts2Gmt_elem_offset[iproc+1] ) test_end=0;     
      
      // *** re-initialize indeces(a,c,d)
      for (PetscInt i=0; i<PAsize; i++) {
	indexa[_is_loc_idx[vb_index][i]-DofOffset]=DofOffsetSize;
      }
      for (PetscInt i=0; i<PBsize; i++) {
	indexb[_is_ovl_idx[vb_index][i]-DofOffset]=DofOffsetSize;
      }
      for (PetscInt i=0; i<Csize; i++) {
	indexc[indexci[i]]=ElemOffsetSize;
      }
      
      _is_loc_idx[vb_index].resize(PAsize);/*
      _is_ovl_u_idx[vb_index].resize(PBsize_u);
      _is_ovl_p_idx[vb_index].resize(PBsize_p);*/
      
      _is_ovl_idx[vb_index].resize(PBsize+mymap.size());
      int i=0;
      for (std::map<int,bool>::iterator it=mymap.begin(); it!=mymap.end(); ++it,++i){
	_is_ovl_idx[vb_index][PBsize+i]= it->first;
      }
      
      /*_is_ovl_u_idx[vb_index].resize(PBsize_u+mymap_u.size());
      i=0;
      for (std::map<int,bool>::iterator it=mymap_u.begin(); it!=mymap_u.end(); ++it,++i){
	_is_ovl_u_idx[vb_index][PBsize_u+i]= it->first;
      }    
      
      _is_ovl_p_idx[vb_index].resize(PBsize_p+mymap_p.size());
      i=0;
      for (std::map<int,bool>::iterator it=mymap_p.begin(); it!=mymap_p.end(); ++it,++i){
	_is_ovl_p_idx[vb_index][PBsize_p+i]= it->first;
      }*/    
      
      
      
      
      
      std::sort(_is_loc_idx[vb_index].begin(), _is_loc_idx[vb_index].end());
      std::sort(_is_ovl_idx[vb_index].begin(), _is_ovl_idx[vb_index].end());
//       std::sort(_is_ovl_u_idx[vb_index].begin(), _is_ovl_u_idx[vb_index].end());
//       std::sort(_is_ovl_p_idx[vb_index].begin(), _is_ovl_p_idx[vb_index].end());
    }
    
    //BEGIN Generate std::vector<IS> for vanka solve ***********
    _is_loc.resize(_is_loc_idx.size());
    _is_ovl.resize(_is_ovl_idx.size());
    //_is_ovl_u.resize(_is_ovl_u_idx.size());
    //_is_ovl_p.resize(_is_ovl_p_idx.size());
    for(unsigned vb_index=0;vb_index<_is_loc_idx.size();vb_index++){  
      PetscErrorCode ierr;  
      ierr=ISCreateGeneral(MPI_COMM_SELF,_is_loc_idx[vb_index].size(),&_is_loc_idx[vb_index][0],PETSC_USE_POINTER,&_is_loc[vb_index]);
      CHKERRABORT(MPI_COMM_SELF,ierr);
      ierr=ISCreateGeneral(MPI_COMM_SELF,_is_ovl_idx[vb_index].size(),&_is_ovl_idx[vb_index][0],PETSC_USE_POINTER,&_is_ovl[vb_index]);
      CHKERRABORT(MPI_COMM_SELF,ierr);
      //ierr=ISCreateGeneral(MPI_COMM_SELF,_is_ovl_u_idx[vb_index].size(),&_is_ovl_u_idx[vb_index][0],PETSC_USE_POINTER,&_is_ovl_u[vb_index]);
      //CHKERRABORT(MPI_COMM_SELF,ierr);
      //ierr=ISCreateGeneral(MPI_COMM_SELF,_is_ovl_p_idx[vb_index].size(),&_is_ovl_p_idx[vb_index][0],PETSC_USE_POINTER,&_is_ovl_p[vb_index]);
      //CHKERRABORT(MPI_COMM_SELF,ierr);
    }
    //END Generate std::vector<IS> for vanka solve ***********  
        
    clock_t end_time=clock();
    SearchTime+=(end_time-start_time);
    return SearchTime;
  }
  
  // =================================================
  
  void AsmPetscLinearEquationSolver::solve(const vector <unsigned> &variable_to_be_solved, const bool &ksp_clean) {
    PetscVector* EPSCp=static_cast<PetscVector*> (_EPSC);  
    Vec EPSC=EPSCp->vec(); 
    PetscVector* RESp=static_cast<PetscVector*> (_RES);  
    Vec RES=RESp->vec();
    PetscMatrix* KKp=static_cast<PetscMatrix*>(_KK); 
    Mat KK=KKp->mat(); 
    
    PetscErrorCode ierr;
    clock_t SearchTime, AssemblyTime, SolveTime, UpdateTime;
    
    // ***************** NODE/ELEMENT SEARCH *******************
    clock_t start_time=clock();
    if(_indexai_init==0) {
      _indexai_init = 1;
      if(!_standard_ASM)
      	BuildAMSIndex(variable_to_be_solved); 
      BuildBDCIndex(variable_to_be_solved);
    }
    SearchTime = start_time - clock();
    // ***************** END NODE/ELEMENT SEARCH *******************  
    
    // ***************** ASSEMBLE matrix to set Dirichlet BCs by penalty *******************
    start_time=clock();
    if(ksp_clean){
      this->clear();
      // initialize Pmat wiwth penaly diagonal on the Dirichlet Nodes
      MatDuplicate(KK,MAT_COPY_VALUES,&_Pmat);
      MatSetOption(_Pmat,MAT_NO_OFF_PROC_ZERO_ROWS,PETSC_TRUE);
      MatZeroRows(_Pmat,_indexai[0].size(),&_indexai[0][0],1.e40,0,0);
      _Pmat_is_initialized = true;
      
       
      
//       PetscViewer    viewer;
//       ierr=PetscViewerDrawOpen(MPI_COMM_WORLD,PETSC_NULL,PETSC_NULL,0,0,600,600,&viewer);
//       ierr= MatView(_Pmat,viewer);
//       double ff;
//       std::cin>>ff;
//       PetscViewerDestroy(&viewer);
//       
       init(KK,_Pmat);
      
    }
    
    AssemblyTime = clock() - start_time;
    
    // ***************** END ASSEMBLE ***********
    
    // ***************** SOLVE ******************
    start_time = clock();
    
    ierr = KSPSolve(_ksp, RES, EPSC);			CHKERRABORT(MPI_COMM_WORLD,ierr);
    
    SolveTime = clock()-start_time;
    // ***************** END SOLVE ******************
    
    // ***************** RES/EPS UPDATE RES ******************
    start_time=clock();
    
    *_EPS += *_EPSC;
    
    _RESC->matrix_mult(*_EPSC,*_KK);
    *_RES -= *_RESC;
    
    UpdateTime = clock() - start_time;
    
    // **************** END RES/EPS UPDATE RES ***************
    
    // *** Computational info ***
#ifndef NDEBUG   
    cout << "ASM Grid: " << _msh->GetGridNumber()<< "        SOLVER TIME:        "  << std::setw(11) << std::setprecision(6) << std::fixed <<
      static_cast<double>( SearchTime + AssemblyTime + SolveTime + UpdateTime)/ CLOCKS_PER_SEC<<
      "  ITS: " << _maxits  << "\t ksp_clean = "<< ksp_clean<<endl;
#endif
    
  }
  
  
  void AsmPetscLinearEquationSolver::clear() {
    int ierr=0;
    if(_Pmat_is_initialized){
      _Pmat_is_initialized = false;
      ierr = MatDestroy(&_Pmat);          CHKERRABORT(MPI_COMM_WORLD,ierr);
    }
    
    if (this->initialized()) {
      this->_is_initialized = false;
      ierr = KSPDestroy(&_ksp);		CHKERRABORT(MPI_COMM_WORLD,ierr);
    }
  }


  // ========================================================

  void AsmPetscLinearEquationSolver::init(Mat& Amat, Mat& Pmat) {
  
    // Initialize the data structures if not done so already.
    if (!this->initialized())    {
      this->_is_initialized = true;
      int ierr=0;
      // Create the linear solver context
      ierr = KSPCreate(MPI_COMM_WORLD, &_ksp);					CHKERRABORT(MPI_COMM_WORLD,ierr);
      // Create the preconditioner context
      ierr = KSPGetPC(_ksp, &_pc);						CHKERRABORT(MPI_COMM_WORLD,ierr);
      // Set operators. The input matrix works as the preconditioning matrix
      this->set_petsc_solver_type();
      
      //ierr = KSPSetOperators(_ksp, Amat, Pmat, SAME_PRECONDITIONER);		CHKERRABORT(MPI_COMM_WORLD,ierr);
      ierr = KSPSetOperators(_ksp, Amat, Pmat);		CHKERRABORT(MPI_COMM_WORLD,ierr); //PETSC3p5
      
      // Set the tolerances for the iterative solver.  Use the user-supplied
      // tolerance for the relative residual & leave the others at default values.
      ierr = KSPSetTolerances(_ksp,_rtol,_abstol,_dtol,_maxits);	CHKERRABORT(MPI_COMM_WORLD,ierr);
      
      if(_msh->GetGridNumber()!=0)
	KSPSetInitialGuessKnoll(_ksp, PETSC_TRUE);
      
      if(_msh->GetGridNumber()!=0)
	KSPSetNormType(_ksp,KSP_NORM_NONE);
      
      // Set the options from user-input
      // Set runtime options, e.g., -ksp_type <type> -pc_type <type> -ksp_monitor -ksp_rtol <rtol>
      //  These options will override those specified above as long as
      //  KSPSetFromOptions() is called _after_ any other customization  routines.
      ierr = KSPSetFromOptions(_ksp);						CHKERRABORT(MPI_COMM_WORLD,ierr);
      // Not sure if this is necessary, or if it is already handled by KSPSetFromOptions?
      //ierr = PCSetFromOptions (_pc);	CHKERRABORT(MPI_COMM_WORLD,ierr);
      
      // Notify PETSc of location to store residual history.
      // This needs to be called before any solves, since
      // it sets the residual history length to zero.  The default
      // behavior is for PETSc to allocate (internally) an array
      // of size 1000 to hold the residual norm history.
//       ierr = KSPSetResidualHistory(_ksp,
// 				   PETSC_NULL,   // pointer to the array which holds the history
// 				   PETSC_DECIDE, // size of the array holding the history
// 				   PETSC_TRUE);  // Whether or not to reset the history for each solve.
//       CHKERRABORT(MPI_COMM_WORLD,ierr);
      
      
      
      PetscPreconditioner::set_petsc_preconditioner_type(ASM_PRECOND,_pc);
      //ierr = PCGASMSetType(_pc,PC_GASM_NONE);
      //PetscReal zero = 1.e-16;
      //PCFactorSetZeroPivot(_pc,zero);
      //PCFactorSetShiftType(_pc,MAT_SHIFT_NONZERO);
      if(!_standard_ASM){
      	ierr = PCASMSetLocalSubdomains(_pc,_is_loc_idx.size(),&_is_ovl[0],&_is_loc[0]); CHKERRABORT(MPI_COMM_WORLD,ierr);
      }
//       else{
// 	ierr = PCASMSetOverlap(_pc,_overlap); CHKERRABORT(MPI_COMM_WORLD,ierr);
//       }
      ierr = PCASMSetOverlap(_pc,_overlap); CHKERRABORT(MPI_COMM_WORLD,ierr);
      
      ierr = KSPSetUp(_ksp);							    CHKERRABORT(MPI_COMM_WORLD,ierr);
      
      ierr = PCASMGetSubKSP(_pc,&_nlocal,&_first,&_ksp_asm);			    CHKERRABORT(MPI_COMM_WORLD,ierr);
      
      
<<<<<<< HEAD
      if(!_standard_ASM){
	_pc_asm.resize(2);
	//_ksp_split.resize(_nlocal);
	//_pc_split.resize(2);
	//_pc_split[0].resize(_nlocal);
	//_pc_split[1].resize(_nlocal);
	for (int i=0; i<_block_type_range[0]; i++) {
	  ierr = KSPGetPC(_ksp_asm[i],&_pc_asm[0]);				    CHKERRABORT(MPI_COMM_WORLD,ierr);
	  
// 	  ierr = PCSetType(_pc_asm[i],PCFIELDSPLIT);				    CHKERRABORT(MPI_COMM_WORLD,ierr);	
// 	  
// 	  IS isu;
// 	  ISCreateStride(MPI_COMM_SELF,_is_ovl_u_idx[i].size(),0,1,&isu);
// 	  
// 	  IS isp;
// 	  ISCreateStride(MPI_COMM_SELF,_is_ovl_p_idx[i].size(),_is_ovl_u_idx[i].size(),1,&isp);
// 	  		  
//   	  ierr = PCFieldSplitSetIS(_pc_asm[i],"u",isu);        	  		    CHKERRABORT(MPI_COMM_WORLD,ierr);
//   	  ierr = PCFieldSplitSetIS(_pc_asm[i],"p",isp);	            		    CHKERRABORT(MPI_COMM_WORLD,ierr);
// 	  	  
// 	  ierr = PCFieldSplitSetType(_pc_asm[i], PC_COMPOSITE_SCHUR  );
// 	  ierr = PCFieldSplitSetSchurPre(_pc_asm[i],PC_FIELDSPLIT_SCHUR_PRE_A11,NULL);
// 	  
// 	  
// 	  ierr = KSPSetUp(_ksp_asm[i]);	  	
// 	  
// 	  int n=2;
// 	  ierr = PCFieldSplitGetSubKSP(_pc_asm[i],&n,&_ksp_split[i]);		    CHKERRABORT(MPI_COMM_WORLD,ierr);
// 	  
// 	  PetscReal zero = 1.e-16;
// 	  
// 	  ierr = KSPSetType(_ksp_split[i][0],KSPPREONLY);
// 	  ierr = KSPGetPC(_ksp_split[i][0],&_pc_split[0][i]);                       CHKERRABORT(MPI_COMM_WORLD,ierr);
// 	  ierr = KSPSetTolerances(_ksp_split[i][0],_rtol,_abstol,_dtol,10); 	    CHKERRABORT(MPI_COMM_WORLD,ierr);          
// 	  ierr = KSPSetFromOptions(_ksp_split[i][0]);
// 	  PetscPreconditioner::set_petsc_preconditioner_type(ILU_PRECOND,_pc_split[0][i]); 
// 	  PCFactorSetZeroPivot(_pc_split[0][i],zero);
// 	  PCFactorSetShiftType(_pc_split[0][i],MAT_SHIFT_NONZERO);
	  
	 
	  
	  
	  

/*		  
 	  ierr = PCFieldSplitSetIS(_pc_asm[i],"u",isu);        	  		    CHKERRABORT(MPI_COMM_WORLD,ierr);
 	  ierr = PCFieldSplitSetIS(_pc_asm[i],"p",isp);	            		    CHKERRABORT(MPI_COMM_WORLD,ierr);
 	  
 	  //ierr = PCFieldSplitSetSchurPre(_pc_asm[i],PC_FIELDSPLIT_SCHUR_PRE_FULL,NULL);
	  
	  ierr = KSPSetUp(_ksp_asm[i]);	  					    CHKERRABORT(MPI_COMM_WORLD,ierr);	*/  
//  	  int n=2;
//  	  ierr = PCFieldSplitGetSubKSP(_pc_asm[i],&n,&_ksp_split[i]);		    CHKERRABORT(MPI_COMM_WORLD,ierr);
// 	  
// 	  PetscReal zero = 1.e-16;
// 	  
// 	  ierr = KSPSetType(_ksp_split[i][0],KSPPREONLY);
// 	  ierr = KSPGetPC(_ksp_split[i][0],&_pc_split[0][i]);                       CHKERRABORT(MPI_COMM_WORLD,ierr);
// 	  ierr = KSPSetTolerances(_ksp_split[i][0],_rtol,_abstol,_dtol,10); 	    CHKERRABORT(MPI_COMM_WORLD,ierr);          
// 	  ierr = KSPSetFromOptions(_ksp_split[i][0]);
// 	  PetscPreconditioner::set_petsc_preconditioner_type(MLU_PRECOND,_pc_split[0][i]); 
// 	  PCFactorSetZeroPivot(_pc_split[0][i],zero);
// 	  PCFactorSetShiftType(_pc_split[0][i],MAT_SHIFT_NONZERO);
// 	 
// 	  ierr = KSPSetType(_ksp_split[i][1],KSPPREONLY);
// 	  ierr = KSPGetPC(_ksp_split[i][1],&_pc_split[1][i]);                       CHKERRABORT(MPI_COMM_WORLD,ierr);
// 	  ierr = KSPSetTolerances(_ksp_split[i][1],_rtol,_abstol,_dtol,1); 	    CHKERRABORT(MPI_COMM_WORLD,ierr);          
// 	  ierr = KSPSetFromOptions(_ksp_split[i][1]);
// 	  ierr = PCFieldSplitSetSchurPre(_pc_split[1][i],PC_FIELDSPLIT_SCHUR_PRE_FULL,NULL);
// 	  //PetscPreconditioner::set_petsc_preconditioner_type(MLU_PRECOND,_pc_split[1][i]); 
// 	  PCFactorSetZeroPivot(_pc_split[1][i],zero);
// 	  PCFactorSetShiftType(_pc_split[1][i],MAT_SHIFT_NONZERO);
	  
	  ierr = KSPSetTolerances(_ksp_asm[i],_rtol,_abstol,_dtol,1); 		    CHKERRABORT(MPI_COMM_WORLD,ierr);          
	  ierr = KSPSetFromOptions(_ksp_asm[i]);
	  PetscPreconditioner::set_petsc_preconditioner_type(MLU_PRECOND,_pc_asm[0]); 
	  PetscReal zero = 1.e-16;
	  PCFactorSetZeroPivot(_pc_asm[0],zero);
	  PCFactorSetShiftType(_pc_asm[0],MAT_SHIFT_NONZERO);
	}
	for (int i=_block_type_range[0]; i<_block_type_range[1]; i++) {
	  ierr = KSPGetPC(_ksp_asm[i],&_pc_asm[1]);				    CHKERRABORT(MPI_COMM_WORLD,ierr);
	  ierr = KSPSetTolerances(_ksp_asm[i],_rtol,_abstol,_dtol,1); 		    CHKERRABORT(MPI_COMM_WORLD,ierr);          
	  ierr = KSPSetFromOptions(_ksp_asm[i]);
	  PetscPreconditioner::set_petsc_preconditioner_type(this->_preconditioner_type,_pc_asm[1]); 
	  PetscReal zero = 1.e-16;
	  PCFactorSetZeroPivot(_pc_asm[1],zero);
	  PCFactorSetShiftType(_pc_asm[1],MAT_SHIFT_NONZERO);
	}
      }
      else{
	_pc_asm.resize(1);
	for (int i=0; i<_nlocal; i++) {
	  ierr = KSPGetPC(_ksp_asm[i],&_pc_asm[0]);				    CHKERRABORT(MPI_COMM_WORLD,ierr);
	  ierr = KSPSetTolerances(_ksp_asm[i],_rtol,_abstol,_dtol,1); 		    CHKERRABORT(MPI_COMM_WORLD,ierr);          
	  ierr = KSPSetFromOptions(_ksp_asm[i]);
	  PetscPreconditioner::set_petsc_preconditioner_type(this->_preconditioner_type,_pc_asm[0]); 
	  PetscReal zero = 1.e-16;
	  PCFactorSetZeroPivot(_pc_asm[0],zero);
	  PCFactorSetShiftType(_pc_asm[0],MAT_SHIFT_NONZERO);
=======
      
      if(!_standard_ASM){
	_subpc.resize(2);
	for (int i=0; i<_block_type_range[0]; i++) {
	  ierr = KSPGetPC(_subksp[i],&_subpc[0]);				    CHKERRABORT(MPI_COMM_WORLD,ierr);
	  ierr = KSPSetTolerances(_subksp[i],_rtol,_abstol,_dtol,1); 		    CHKERRABORT(MPI_COMM_WORLD,ierr);          
	  ierr = KSPSetFromOptions(_subksp[i]);
	  //ierr = PCGASMSetType(_subpc[0],PC_GASM_NONE);
	  PetscPreconditioner::set_petsc_preconditioner_type(MLU_PRECOND,_subpc[0]); 
	  PetscReal zero = 1.e-16;
	  PCFactorSetZeroPivot(_subpc[0],zero);
	  PCFactorSetShiftType(_subpc[0],MAT_SHIFT_NONZERO);
	}
	for (int i=_block_type_range[0]; i<_block_type_range[1]; i++) {
	  ierr = KSPGetPC(_subksp[i],&_subpc[1]);				    CHKERRABORT(MPI_COMM_WORLD,ierr);
	  ierr = KSPSetTolerances(_subksp[i],_rtol,_abstol,_dtol,1); 		    CHKERRABORT(MPI_COMM_WORLD,ierr);          
	  ierr = KSPSetFromOptions(_subksp[i]);
	  PetscPreconditioner::set_petsc_preconditioner_type(this->_preconditioner_type,_subpc[1]); 
	  PetscReal zero = 1.e-16;
	  PCFactorSetZeroPivot(_subpc[1],zero);
	  PCFactorSetShiftType(_subpc[1],MAT_SHIFT_NONZERO);
	}
      }
      else{
	_subpc.resize(1);
	for (int i=0; i<_nlocal; i++) {
	  ierr = KSPGetPC(_subksp[i],&_subpc[0]);				    CHKERRABORT(MPI_COMM_WORLD,ierr);
	  ierr = KSPSetTolerances(_subksp[i],_rtol,_abstol,_dtol,1); 		    CHKERRABORT(MPI_COMM_WORLD,ierr);          
	  ierr = KSPSetFromOptions(_subksp[i]);
	  PetscPreconditioner::set_petsc_preconditioner_type(this->_preconditioner_type,_subpc[0]); 
	  PetscReal zero = 1.e-16;
	  PCFactorSetZeroPivot(_subpc[0],zero);
	  PCFactorSetShiftType(_subpc[0],MAT_SHIFT_NONZERO);
>>>>>>> 42535e18
	}
      }
    }
  }

  // =================================================
  void AsmPetscLinearEquationSolver::set_petsc_solver_type() {
    int ierr = 0;
    switch (this->_solver_type) {
    case CG:
      ierr = KSPSetType(_ksp, (char*) KSPCG);						CHKERRABORT(MPI_COMM_WORLD,ierr);
      return;
    case CR:
      ierr = KSPSetType(_ksp, (char*) KSPCR);						CHKERRABORT(MPI_COMM_WORLD,ierr);
      return;
    case CGS:
      ierr = KSPSetType(_ksp, (char*) KSPCGS);						CHKERRABORT(MPI_COMM_WORLD,ierr);
      return;
    case BICG:
      ierr = KSPSetType(_ksp, (char*) KSPBICG);					CHKERRABORT(MPI_COMM_WORLD,ierr);
      return;
    case TCQMR:
      ierr = KSPSetType(_ksp, (char*) KSPTCQMR);					CHKERRABORT(MPI_COMM_WORLD,ierr);
      return;
    case TFQMR:
      ierr = KSPSetType(_ksp, (char*) KSPTFQMR);					CHKERRABORT(MPI_COMM_WORLD,ierr);
      return;
    case LSQR:
      ierr = KSPSetType(_ksp, (char*) KSPLSQR);					CHKERRABORT(MPI_COMM_WORLD,ierr);
      return;
    case BICGSTAB:
      ierr = KSPSetType(_ksp, (char*) KSPBCGS);					CHKERRABORT(MPI_COMM_WORLD,ierr);
      return;
    case MINRES:
      ierr = KSPSetType(_ksp, (char*) KSPMINRES);					CHKERRABORT(MPI_COMM_WORLD,ierr);
      return;
    case GMRES:
      ierr = KSPSetType(_ksp, (char*) KSPGMRES);					CHKERRABORT(MPI_COMM_WORLD,ierr);
      return;
    case RICHARDSON:
      ierr = KSPSetType(_ksp, (char*) KSPRICHARDSON);					CHKERRABORT(MPI_COMM_WORLD,ierr);
      return;
    case CHEBYSHEV:
      ierr = KSPSetType(_ksp, (char*) KSPCHEBYSHEV);					CHKERRABORT(MPI_COMM_WORLD,ierr);
      return;
    case PREONLY:
      ierr = KSPSetType(_ksp, (char*) KSPPREONLY);					CHKERRABORT(MPI_COMM_WORLD,ierr);
      return;
    default:
      std::cerr << "ERROR:  Unsupported PETSC Solver: "
		<< this->_solver_type               << std::endl
		<< "Continuing with PETSC defaults" << std::endl;
    }
  }
} //end namespace femus

#endif 
<|MERGE_RESOLUTION|>--- conflicted
+++ resolved
@@ -1,730 +1,696 @@
-/*=========================================================================
-
-  Program: FEMUS
-  Module: PetscLinearEquationSolver
-  Authors: Eugenio Aulisa, Simone Bnà
- 
-  Copyright (c) FEMTTU
-  All rights reserved. 
-
-  This software is distributed WITHOUT ANY WARRANTY; without even
-  the implied warranty of MERCHANTABILITY or FITNESS FOR A PARTICULAR
-  PURPOSE.  See the above copyright notice for more information.
-
-  =========================================================================*/
-
-//----------------------------------------------------------------------------
-// includes :
-//----------------------------------------------------------------------------
-#include "FEMTTUConfig.h"
-
-#ifdef HAVE_PETSC 
-
-// Local Includes
-#include "AsmPetscLinearEquationSolver.hpp"
-#include "PetscPreconditioner.hpp"
-#include "PetscMatrix.hpp"
-#include <iomanip>
-
-namespace femus {
-  
-  
-
-  using namespace std;
-  
-  // ====================================================
-  // ------------------- Class functions ------------
-  // ====================================================
-
-  void AsmPetscLinearEquationSolver::set_tolerances(const double &rtol, const double &atol,
-						    const double &divtol, const unsigned &maxits) {
-
-    _rtol   = static_cast<PetscReal>(rtol);
-    _abstol = static_cast<PetscReal>(atol);
-    _dtol   = static_cast<PetscReal>(divtol);
-    _maxits = static_cast<PetscInt>(maxits);
-						      
-  }
-
-  // ==============================================
-  void AsmPetscLinearEquationSolver::SetElementBlockNumber(const char all[], const unsigned & overlap) {
-    _element_block_number[0] = _msh->GetElementNumber();
-    _element_block_number[1] = _msh->GetElementNumber();
-    _standard_ASM=1;
-    _overlap=overlap;
-  }
-    
-  void AsmPetscLinearEquationSolver::SetElementBlockNumber(const unsigned& block_elemet_number) {
-    _element_block_number[0] = block_elemet_number;
-    _element_block_number[1] = block_elemet_number;
-    _indexai_init=0;
-    _standard_ASM=0;
-  }
-    
-  void AsmPetscLinearEquationSolver::SetElementBlockNumberSolid(const unsigned& block_elemet_number,const unsigned &overlap) {
-    _element_block_number[0] = block_elemet_number;
-    _indexai_init=0;
-    _standard_ASM=0;
-    _overlap=overlap;
-  }
-  
-  void AsmPetscLinearEquationSolver::SetElementBlockNumberFluid(const unsigned& block_elemet_number,const unsigned &overlap) {
-    _element_block_number[1] = block_elemet_number;
-    _indexai_init=0;
-    _standard_ASM=0;
-    _overlap=overlap;
-  }
-
-  // ==============================================
-  clock_t AsmPetscLinearEquationSolver::BuildBDCIndex(const vector <unsigned> &variable_to_be_solved){
-    
-    clock_t SearchTime = 0;
-    clock_t start_time = clock();
-    
-    unsigned IndexaSize=KKoffset[KKIndex.size()-1][processor_id()] - KKoffset[0][processor_id()];
-    _indexai.resize(2);
-    
-    _indexai[0].clear();
-    _indexai[1].clear();
-        
-    _indexai[0].resize(IndexaSize);
-    _indexai[1].resize(IndexaSize);
-    
-    unsigned count0=0;
-    unsigned count1=0;
-    
-    
-    vector <bool> ThisSolutionIsIncluded(_SolPdeIndex.size(),false);
-    for (unsigned iind=0; iind<variable_to_be_solved.size(); iind++) {
-      unsigned PdeIndexSol=variable_to_be_solved[iind];
-      ThisSolutionIsIncluded[PdeIndexSol]=true;
-    }
-          
-    for(int k=0; k < _SolPdeIndex.size(); k++) {
-      unsigned indexSol = _SolPdeIndex[k];
-      unsigned soltype = _SolType[indexSol];
-      for(unsigned inode_mts = _msh->MetisOffset[soltype][processor_id()]; inode_mts < _msh->MetisOffset[soltype][processor_id()+1]; inode_mts++) {
-	int local_mts = inode_mts-_msh->MetisOffset[soltype][processor_id()];
-	int idof_kk = KKoffset[k][processor_id()] +local_mts; 
-	if( !ThisSolutionIsIncluded[k] || (*(*_Bdc)[indexSol])(inode_mts) < 1.9) {
-	  _indexai[0][count0] = idof_kk;
-	  count0++;
-	}
-	else{
-	  _indexai[1][count1] = idof_kk;
-	  count1++;
-	}
-      }
-    } 
-    _indexai[0].resize(count0);
-    _indexai[1].resize(count1);
-    
-    std::sort(_indexai[0].begin(), _indexai[0].end());
-    std::sort(_indexai[1].begin(), _indexai[1].end());
-    
-    clock_t end_time=clock();
-    SearchTime = (end_time-start_time);
-    
-    return SearchTime;
-  }
-
-
-  // ==============================================
-  
-  clock_t AsmPetscLinearEquationSolver::BuildAMSIndex(const vector <unsigned> &variable_to_be_solved){
-    clock_t SearchTime=0;
-    clock_t start_time=clock();
-    
-    unsigned nel=_msh->GetElementNumber();
-    
-    bool FastVankaBlock=true;
-    if(_NSchurVar==!0){
-      FastVankaBlock=(_SolType[_SolPdeIndex[variable_to_be_solved[variable_to_be_solved.size()-_NSchurVar]]]<3)?false:true;
-    }
-    
-    unsigned iproc=processor_id();
-    
-    unsigned DofOffset = KKoffset[0][iproc];
-    unsigned DofOffsetSize=KKoffset[KKIndex.size()-1][iproc] - KKoffset[0][iproc];
-    vector < unsigned > indexa(DofOffsetSize,DofOffsetSize);
-    vector < unsigned > indexb(DofOffsetSize,DofOffsetSize);
-    vector <bool> owned(DofOffsetSize,false);
-    
-    map<int,bool> mymap;
-    //map<int,bool> mymap_u;
-    //map<int,bool> mymap_p;
-    
-    
-    unsigned ElemOffset   = _msh->MetisOffset[3][iproc];
-    unsigned ElemOffsetp1 = _msh->MetisOffset[3][iproc+1];
-    unsigned ElemOffsetSize= ElemOffsetp1 - ElemOffset;
-    vector <PetscInt> indexci(ElemOffsetSize);
-    vector < unsigned > indexc(ElemOffsetSize,ElemOffsetSize);
-    
-    vector < vector < unsigned > > block_elements;
-    
-    
-    _msh->GenerateVankaPartitions_FSI1(_element_block_number, block_elements, _block_type_range);
-    //_msh->GenerateVankaPartitions_FSI( _element_block_number, block_elements, _block_type_range);
-    
-    vector <bool> ThisVaribaleIsNonSchur(_SolPdeIndex.size(),true);
-    for (unsigned iind=variable_to_be_solved.size()-_NSchurVar; iind<variable_to_be_solved.size(); iind++) {
-      unsigned PdeIndexSol=variable_to_be_solved[iind];
-      ThisVaribaleIsNonSchur[PdeIndexSol]=false;
-    }
-    
-    // *** Start Vanka Block ***
-//    bool test_end=0;
-//    int vb_index=0;
-//    while (test_end==0){
-
-    _is_loc_idx.resize(block_elements.size());
-    _is_ovl_idx.resize(block_elements.size());	
-    
-    //_is_ovl_u_idx.resize(block_elements.size());	
-    //_is_ovl_p_idx.resize(block_elements.size());	
-    
-  
-    for(int vb_index=0;vb_index<block_elements.size();vb_index++){  
-      _is_loc_idx[vb_index].resize(DofOffsetSize);
-      _is_ovl_idx[vb_index].resize(DofOffsetSize);
-      
-      //_is_ovl_u_idx[vb_index].resize(DofOffsetSize);
-      //_is_ovl_p_idx[vb_index].resize(DofOffsetSize);
-      
-      PetscInt PAsize=0;
-      PetscInt PBsize=0;
-      
-      //PetscInt PBsize_u=0;
-      //PetscInt PBsize_p=0;
-      
-      PetscInt Csize=0;
-      
-      // ***************** NODE/ELEMENT SERCH *******************
-      //test_end=1;
-      //   int gel=_msh->IS_Mts2Gmt_elem_offset[iproc] + vb_index*_element_block_number;
-      //      for (int iel_mts=gel; iel_mts<gel+_element_block_number && iel_mts< _msh->IS_Mts2Gmt_elem_offset[iproc+1]; iel_mts++) {
-
-      for(int kel=0;kel<block_elements[vb_index].size();kel++){
-	unsigned iel_mts = block_elements[vb_index][kel];
-	unsigned iel = _msh->IS_Mts2Gmt_elem[iel_mts];     
-	
-	//unsigned iel = _msh->IS_Mts2Gmt_elem[block_elements[vb_index][kel]];
-	
-	for (unsigned i=0; i<_msh->el->GetElementDofNumber(iel,0); i++) {
-	  unsigned inode=_msh->el->GetElementVertexIndex(iel,i)-1u;
-	  unsigned nvei=_msh->el->GetVertexElementNumber(inode);
-	  const unsigned *pt_jel=_msh->el->GetVertexElementAddress(inode,0);
-	  for (unsigned j=0; j<nvei*(!FastVankaBlock)+FastVankaBlock; j++) {
-	    unsigned jel=(!FastVankaBlock)?*(pt_jel++)-1u:iel;
-	    //add elements for velocity to be solved
-	    
-	    unsigned jel_Metis = _msh->GetMetisDof(jel,3);
-	    
-	    if(jel_Metis >= ElemOffset && jel_Metis < ElemOffsetp1){
-	      if(indexc[jel_Metis- ElemOffset]==ElemOffsetSize){
-		indexci[Csize]=jel_Metis-ElemOffset;
-		indexc[jel_Metis-ElemOffset]=Csize++;
-		//----------------------------------------------------------------------------------
-		//add non-schur node to be solved
-		
-		//for (unsigned iind=0; iind<variable_to_be_solved.size()-_NSchurVar; iind++) {
-		// unsigned indexSol=variable_to_be_solved[iind];
-		for(int indexSol=0; indexSol < _SolPdeIndex.size(); indexSol++){ 
-		  if(ThisVaribaleIsNonSchur[indexSol]){
-		    unsigned SolPdeIndex = _SolPdeIndex[indexSol];
-		    unsigned SolType = _SolType[SolPdeIndex];
-		    const unsigned *pt_un=_msh->el->GetElementVertexAddress(jel,0);
-		    unsigned nvej=_msh->el->GetElementDofNumber(jel,_msh->_END_IND[SolType]);
-		    for (unsigned jj=0; jj<nvej; jj++) {
-		      unsigned jnode=(SolType<3)?(*(pt_un++)-1u):(jel+jj*nel);
-		      unsigned jnode_Metis = _msh->GetMetisDof(jnode,SolType);
-		      unsigned kkdof=GetKKDof(SolPdeIndex, indexSol, jnode);
-		      if(jnode_Metis >= _msh->MetisOffset[SolType][iproc] &&
-			jnode_Metis <  _msh->MetisOffset[SolType][iproc+1]){
-			//unsigned kkdof=GetKKDof(SolPdeIndex, indexSol, jnode);
-			if(indexa[kkdof- DofOffset]==DofOffsetSize && owned[kkdof- DofOffset]==false) {
-			  owned[kkdof- DofOffset]=true;
-			  _is_loc_idx[vb_index][PAsize]=kkdof;
-			  indexa[kkdof-DofOffset]=PAsize++;
-			}
-			if(indexb[kkdof- DofOffset]==DofOffsetSize) {
-			  _is_ovl_idx[vb_index][PBsize]=kkdof;
-			  indexb[kkdof-DofOffset]=PBsize++;
-			  //_is_ovl_u_idx[vb_index][PBsize_u]=kkdof; 
-			  //PBsize_u++;
-			}
-		      }
-		      else {
-			mymap[kkdof]=true;
-			//mymap_u[kkdof]=true;
-		      }
-		    }
-		  }
-		}
-	      }
-	    }
-	  }
-	}
-	//-----------------------------------------------------------------------------------------
-	//Add Schur nodes (generally pressure) to be solved
-	{
-	  //for (unsigned iind=variable_to_be_solved.size()-_NSchurVar; iind<variable_to_be_solved.size(); iind++) {
-	  //  unsigned indexSol=variable_to_be_solved[iind];
-	  for(int indexSol=0; indexSol < _SolPdeIndex.size(); indexSol++){ 
-	    if(!ThisVaribaleIsNonSchur[indexSol]){
-	      unsigned SolPdeIndex = _SolPdeIndex[indexSol];
-	      unsigned SolType = _SolType[SolPdeIndex];
-	      const unsigned *pt_un=_msh->el->GetElementVertexAddress(iel,0);
-	      unsigned nvei=_msh->el->GetElementDofNumber(iel,_msh->_END_IND[SolType]);
-	      for (unsigned ii=0; ii<nvei; ii++) {
-		unsigned inode=(SolType<3)?(*(pt_un++)-1u):(iel+ii*nel);
-		unsigned inode_Metis = _msh->GetMetisDof(inode,SolType);
-		unsigned kkdof=GetKKDof(SolPdeIndex, indexSol, inode);
-		if(inode_Metis >= _msh->MetisOffset[SolType][iproc] &&
-		  inode_Metis <  _msh->MetisOffset[SolType][iproc+1]){
-		  if(indexa[kkdof- DofOffset]==DofOffsetSize && owned[kkdof- DofOffset]==false) {
-		    owned[kkdof- DofOffset]=true;
-		    _is_loc_idx[vb_index][PAsize]=kkdof;
-		    indexa[kkdof-DofOffset]=PAsize++;
-		  }
-		  if(indexb[kkdof- DofOffset]==DofOffsetSize ) {
-		    _is_ovl_idx[vb_index][PBsize]=kkdof;
-		    indexb[kkdof-DofOffset]=PBsize++;
-		    //_is_ovl_p_idx[vb_index][PBsize_p]=kkdof; 
-		    //PBsize_p++;
-		  }		
-		}
-		else{ 
-		  mymap[kkdof]=true;
-		  //mymap_p[kkdof]=true;
-		}
-	      }
-	    }
-	  }
-	}
-	//-----------------------------------------------------------------------------------------
-      }
-     // if(gel+_element_block_number <_msh->IS_Mts2Gmt_elem_offset[iproc+1] ) test_end=0;     
-      
-      // *** re-initialize indeces(a,c,d)
-      for (PetscInt i=0; i<PAsize; i++) {
-	indexa[_is_loc_idx[vb_index][i]-DofOffset]=DofOffsetSize;
-      }
-      for (PetscInt i=0; i<PBsize; i++) {
-	indexb[_is_ovl_idx[vb_index][i]-DofOffset]=DofOffsetSize;
-      }
-      for (PetscInt i=0; i<Csize; i++) {
-	indexc[indexci[i]]=ElemOffsetSize;
-      }
-      
-      _is_loc_idx[vb_index].resize(PAsize);/*
-      _is_ovl_u_idx[vb_index].resize(PBsize_u);
-      _is_ovl_p_idx[vb_index].resize(PBsize_p);*/
-      
-      _is_ovl_idx[vb_index].resize(PBsize+mymap.size());
-      int i=0;
-      for (std::map<int,bool>::iterator it=mymap.begin(); it!=mymap.end(); ++it,++i){
-	_is_ovl_idx[vb_index][PBsize+i]= it->first;
-      }
-      
-      /*_is_ovl_u_idx[vb_index].resize(PBsize_u+mymap_u.size());
-      i=0;
-      for (std::map<int,bool>::iterator it=mymap_u.begin(); it!=mymap_u.end(); ++it,++i){
-	_is_ovl_u_idx[vb_index][PBsize_u+i]= it->first;
-      }    
-      
-      _is_ovl_p_idx[vb_index].resize(PBsize_p+mymap_p.size());
-      i=0;
-      for (std::map<int,bool>::iterator it=mymap_p.begin(); it!=mymap_p.end(); ++it,++i){
-	_is_ovl_p_idx[vb_index][PBsize_p+i]= it->first;
-      }*/    
-      
-      
-      
-      
-      
-      std::sort(_is_loc_idx[vb_index].begin(), _is_loc_idx[vb_index].end());
-      std::sort(_is_ovl_idx[vb_index].begin(), _is_ovl_idx[vb_index].end());
-//       std::sort(_is_ovl_u_idx[vb_index].begin(), _is_ovl_u_idx[vb_index].end());
-//       std::sort(_is_ovl_p_idx[vb_index].begin(), _is_ovl_p_idx[vb_index].end());
-    }
-    
-    //BEGIN Generate std::vector<IS> for vanka solve ***********
-    _is_loc.resize(_is_loc_idx.size());
-    _is_ovl.resize(_is_ovl_idx.size());
-    //_is_ovl_u.resize(_is_ovl_u_idx.size());
-    //_is_ovl_p.resize(_is_ovl_p_idx.size());
-    for(unsigned vb_index=0;vb_index<_is_loc_idx.size();vb_index++){  
-      PetscErrorCode ierr;  
-      ierr=ISCreateGeneral(MPI_COMM_SELF,_is_loc_idx[vb_index].size(),&_is_loc_idx[vb_index][0],PETSC_USE_POINTER,&_is_loc[vb_index]);
-      CHKERRABORT(MPI_COMM_SELF,ierr);
-      ierr=ISCreateGeneral(MPI_COMM_SELF,_is_ovl_idx[vb_index].size(),&_is_ovl_idx[vb_index][0],PETSC_USE_POINTER,&_is_ovl[vb_index]);
-      CHKERRABORT(MPI_COMM_SELF,ierr);
-      //ierr=ISCreateGeneral(MPI_COMM_SELF,_is_ovl_u_idx[vb_index].size(),&_is_ovl_u_idx[vb_index][0],PETSC_USE_POINTER,&_is_ovl_u[vb_index]);
-      //CHKERRABORT(MPI_COMM_SELF,ierr);
-      //ierr=ISCreateGeneral(MPI_COMM_SELF,_is_ovl_p_idx[vb_index].size(),&_is_ovl_p_idx[vb_index][0],PETSC_USE_POINTER,&_is_ovl_p[vb_index]);
-      //CHKERRABORT(MPI_COMM_SELF,ierr);
-    }
-    //END Generate std::vector<IS> for vanka solve ***********  
-        
-    clock_t end_time=clock();
-    SearchTime+=(end_time-start_time);
-    return SearchTime;
-  }
-  
-  // =================================================
-  
-  void AsmPetscLinearEquationSolver::solve(const vector <unsigned> &variable_to_be_solved, const bool &ksp_clean) {
-    PetscVector* EPSCp=static_cast<PetscVector*> (_EPSC);  
-    Vec EPSC=EPSCp->vec(); 
-    PetscVector* RESp=static_cast<PetscVector*> (_RES);  
-    Vec RES=RESp->vec();
-    PetscMatrix* KKp=static_cast<PetscMatrix*>(_KK); 
-    Mat KK=KKp->mat(); 
-    
-    PetscErrorCode ierr;
-    clock_t SearchTime, AssemblyTime, SolveTime, UpdateTime;
-    
-    // ***************** NODE/ELEMENT SEARCH *******************
-    clock_t start_time=clock();
-    if(_indexai_init==0) {
-      _indexai_init = 1;
-      if(!_standard_ASM)
-      	BuildAMSIndex(variable_to_be_solved); 
-      BuildBDCIndex(variable_to_be_solved);
-    }
-    SearchTime = start_time - clock();
-    // ***************** END NODE/ELEMENT SEARCH *******************  
-    
-    // ***************** ASSEMBLE matrix to set Dirichlet BCs by penalty *******************
-    start_time=clock();
-    if(ksp_clean){
-      this->clear();
-      // initialize Pmat wiwth penaly diagonal on the Dirichlet Nodes
-      MatDuplicate(KK,MAT_COPY_VALUES,&_Pmat);
-      MatSetOption(_Pmat,MAT_NO_OFF_PROC_ZERO_ROWS,PETSC_TRUE);
-      MatZeroRows(_Pmat,_indexai[0].size(),&_indexai[0][0],1.e40,0,0);
-      _Pmat_is_initialized = true;
-      
-       
-      
-//       PetscViewer    viewer;
-//       ierr=PetscViewerDrawOpen(MPI_COMM_WORLD,PETSC_NULL,PETSC_NULL,0,0,600,600,&viewer);
-//       ierr= MatView(_Pmat,viewer);
-//       double ff;
-//       std::cin>>ff;
-//       PetscViewerDestroy(&viewer);
-//       
-       init(KK,_Pmat);
-      
-    }
-    
-    AssemblyTime = clock() - start_time;
-    
-    // ***************** END ASSEMBLE ***********
-    
-    // ***************** SOLVE ******************
-    start_time = clock();
-    
-    ierr = KSPSolve(_ksp, RES, EPSC);			CHKERRABORT(MPI_COMM_WORLD,ierr);
-    
-    SolveTime = clock()-start_time;
-    // ***************** END SOLVE ******************
-    
-    // ***************** RES/EPS UPDATE RES ******************
-    start_time=clock();
-    
-    *_EPS += *_EPSC;
-    
-    _RESC->matrix_mult(*_EPSC,*_KK);
-    *_RES -= *_RESC;
-    
-    UpdateTime = clock() - start_time;
-    
-    // **************** END RES/EPS UPDATE RES ***************
-    
-    // *** Computational info ***
-#ifndef NDEBUG   
-    cout << "ASM Grid: " << _msh->GetGridNumber()<< "        SOLVER TIME:        "  << std::setw(11) << std::setprecision(6) << std::fixed <<
-      static_cast<double>( SearchTime + AssemblyTime + SolveTime + UpdateTime)/ CLOCKS_PER_SEC<<
-      "  ITS: " << _maxits  << "\t ksp_clean = "<< ksp_clean<<endl;
-#endif
-    
-  }
-  
-  
-  void AsmPetscLinearEquationSolver::clear() {
-    int ierr=0;
-    if(_Pmat_is_initialized){
-      _Pmat_is_initialized = false;
-      ierr = MatDestroy(&_Pmat);          CHKERRABORT(MPI_COMM_WORLD,ierr);
-    }
-    
-    if (this->initialized()) {
-      this->_is_initialized = false;
-      ierr = KSPDestroy(&_ksp);		CHKERRABORT(MPI_COMM_WORLD,ierr);
-    }
-  }
-
-
-  // ========================================================
-
-  void AsmPetscLinearEquationSolver::init(Mat& Amat, Mat& Pmat) {
-  
-    // Initialize the data structures if not done so already.
-    if (!this->initialized())    {
-      this->_is_initialized = true;
-      int ierr=0;
-      // Create the linear solver context
-      ierr = KSPCreate(MPI_COMM_WORLD, &_ksp);					CHKERRABORT(MPI_COMM_WORLD,ierr);
-      // Create the preconditioner context
-      ierr = KSPGetPC(_ksp, &_pc);						CHKERRABORT(MPI_COMM_WORLD,ierr);
-      // Set operators. The input matrix works as the preconditioning matrix
-      this->set_petsc_solver_type();
-      
-      //ierr = KSPSetOperators(_ksp, Amat, Pmat, SAME_PRECONDITIONER);		CHKERRABORT(MPI_COMM_WORLD,ierr);
-      ierr = KSPSetOperators(_ksp, Amat, Pmat);		CHKERRABORT(MPI_COMM_WORLD,ierr); //PETSC3p5
-      
-      // Set the tolerances for the iterative solver.  Use the user-supplied
-      // tolerance for the relative residual & leave the others at default values.
-      ierr = KSPSetTolerances(_ksp,_rtol,_abstol,_dtol,_maxits);	CHKERRABORT(MPI_COMM_WORLD,ierr);
-      
-      if(_msh->GetGridNumber()!=0)
-	KSPSetInitialGuessKnoll(_ksp, PETSC_TRUE);
-      
-      if(_msh->GetGridNumber()!=0)
-	KSPSetNormType(_ksp,KSP_NORM_NONE);
-      
-      // Set the options from user-input
-      // Set runtime options, e.g., -ksp_type <type> -pc_type <type> -ksp_monitor -ksp_rtol <rtol>
-      //  These options will override those specified above as long as
-      //  KSPSetFromOptions() is called _after_ any other customization  routines.
-      ierr = KSPSetFromOptions(_ksp);						CHKERRABORT(MPI_COMM_WORLD,ierr);
-      // Not sure if this is necessary, or if it is already handled by KSPSetFromOptions?
-      //ierr = PCSetFromOptions (_pc);	CHKERRABORT(MPI_COMM_WORLD,ierr);
-      
-      // Notify PETSc of location to store residual history.
-      // This needs to be called before any solves, since
-      // it sets the residual history length to zero.  The default
-      // behavior is for PETSc to allocate (internally) an array
-      // of size 1000 to hold the residual norm history.
-//       ierr = KSPSetResidualHistory(_ksp,
-// 				   PETSC_NULL,   // pointer to the array which holds the history
-// 				   PETSC_DECIDE, // size of the array holding the history
-// 				   PETSC_TRUE);  // Whether or not to reset the history for each solve.
-//       CHKERRABORT(MPI_COMM_WORLD,ierr);
-      
-      
-      
-      PetscPreconditioner::set_petsc_preconditioner_type(ASM_PRECOND,_pc);
-      //ierr = PCGASMSetType(_pc,PC_GASM_NONE);
-      //PetscReal zero = 1.e-16;
-      //PCFactorSetZeroPivot(_pc,zero);
-      //PCFactorSetShiftType(_pc,MAT_SHIFT_NONZERO);
-      if(!_standard_ASM){
-      	ierr = PCASMSetLocalSubdomains(_pc,_is_loc_idx.size(),&_is_ovl[0],&_is_loc[0]); CHKERRABORT(MPI_COMM_WORLD,ierr);
-      }
-//       else{
-// 	ierr = PCASMSetOverlap(_pc,_overlap); CHKERRABORT(MPI_COMM_WORLD,ierr);
-//       }
-      ierr = PCASMSetOverlap(_pc,_overlap); CHKERRABORT(MPI_COMM_WORLD,ierr);
-      
-      ierr = KSPSetUp(_ksp);							    CHKERRABORT(MPI_COMM_WORLD,ierr);
-      
-      ierr = PCASMGetSubKSP(_pc,&_nlocal,&_first,&_ksp_asm);			    CHKERRABORT(MPI_COMM_WORLD,ierr);
-      
-      
-<<<<<<< HEAD
-      if(!_standard_ASM){
-	_pc_asm.resize(2);
-	//_ksp_split.resize(_nlocal);
-	//_pc_split.resize(2);
-	//_pc_split[0].resize(_nlocal);
-	//_pc_split[1].resize(_nlocal);
-	for (int i=0; i<_block_type_range[0]; i++) {
-	  ierr = KSPGetPC(_ksp_asm[i],&_pc_asm[0]);				    CHKERRABORT(MPI_COMM_WORLD,ierr);
-	  
-// 	  ierr = PCSetType(_pc_asm[i],PCFIELDSPLIT);				    CHKERRABORT(MPI_COMM_WORLD,ierr);	
-// 	  
-// 	  IS isu;
-// 	  ISCreateStride(MPI_COMM_SELF,_is_ovl_u_idx[i].size(),0,1,&isu);
-// 	  
-// 	  IS isp;
-// 	  ISCreateStride(MPI_COMM_SELF,_is_ovl_p_idx[i].size(),_is_ovl_u_idx[i].size(),1,&isp);
-// 	  		  
-//   	  ierr = PCFieldSplitSetIS(_pc_asm[i],"u",isu);        	  		    CHKERRABORT(MPI_COMM_WORLD,ierr);
-//   	  ierr = PCFieldSplitSetIS(_pc_asm[i],"p",isp);	            		    CHKERRABORT(MPI_COMM_WORLD,ierr);
-// 	  	  
-// 	  ierr = PCFieldSplitSetType(_pc_asm[i], PC_COMPOSITE_SCHUR  );
-// 	  ierr = PCFieldSplitSetSchurPre(_pc_asm[i],PC_FIELDSPLIT_SCHUR_PRE_A11,NULL);
-// 	  
-// 	  
-// 	  ierr = KSPSetUp(_ksp_asm[i]);	  	
-// 	  
-// 	  int n=2;
-// 	  ierr = PCFieldSplitGetSubKSP(_pc_asm[i],&n,&_ksp_split[i]);		    CHKERRABORT(MPI_COMM_WORLD,ierr);
-// 	  
-// 	  PetscReal zero = 1.e-16;
-// 	  
-// 	  ierr = KSPSetType(_ksp_split[i][0],KSPPREONLY);
-// 	  ierr = KSPGetPC(_ksp_split[i][0],&_pc_split[0][i]);                       CHKERRABORT(MPI_COMM_WORLD,ierr);
-// 	  ierr = KSPSetTolerances(_ksp_split[i][0],_rtol,_abstol,_dtol,10); 	    CHKERRABORT(MPI_COMM_WORLD,ierr);          
-// 	  ierr = KSPSetFromOptions(_ksp_split[i][0]);
-// 	  PetscPreconditioner::set_petsc_preconditioner_type(ILU_PRECOND,_pc_split[0][i]); 
-// 	  PCFactorSetZeroPivot(_pc_split[0][i],zero);
-// 	  PCFactorSetShiftType(_pc_split[0][i],MAT_SHIFT_NONZERO);
-	  
-	 
-	  
-	  
-	  
-
-/*		  
- 	  ierr = PCFieldSplitSetIS(_pc_asm[i],"u",isu);        	  		    CHKERRABORT(MPI_COMM_WORLD,ierr);
- 	  ierr = PCFieldSplitSetIS(_pc_asm[i],"p",isp);	            		    CHKERRABORT(MPI_COMM_WORLD,ierr);
- 	  
- 	  //ierr = PCFieldSplitSetSchurPre(_pc_asm[i],PC_FIELDSPLIT_SCHUR_PRE_FULL,NULL);
-	  
-	  ierr = KSPSetUp(_ksp_asm[i]);	  					    CHKERRABORT(MPI_COMM_WORLD,ierr);	*/  
-//  	  int n=2;
-//  	  ierr = PCFieldSplitGetSubKSP(_pc_asm[i],&n,&_ksp_split[i]);		    CHKERRABORT(MPI_COMM_WORLD,ierr);
-// 	  
-// 	  PetscReal zero = 1.e-16;
-// 	  
-// 	  ierr = KSPSetType(_ksp_split[i][0],KSPPREONLY);
-// 	  ierr = KSPGetPC(_ksp_split[i][0],&_pc_split[0][i]);                       CHKERRABORT(MPI_COMM_WORLD,ierr);
-// 	  ierr = KSPSetTolerances(_ksp_split[i][0],_rtol,_abstol,_dtol,10); 	    CHKERRABORT(MPI_COMM_WORLD,ierr);          
-// 	  ierr = KSPSetFromOptions(_ksp_split[i][0]);
-// 	  PetscPreconditioner::set_petsc_preconditioner_type(MLU_PRECOND,_pc_split[0][i]); 
-// 	  PCFactorSetZeroPivot(_pc_split[0][i],zero);
-// 	  PCFactorSetShiftType(_pc_split[0][i],MAT_SHIFT_NONZERO);
-// 	 
-// 	  ierr = KSPSetType(_ksp_split[i][1],KSPPREONLY);
-// 	  ierr = KSPGetPC(_ksp_split[i][1],&_pc_split[1][i]);                       CHKERRABORT(MPI_COMM_WORLD,ierr);
-// 	  ierr = KSPSetTolerances(_ksp_split[i][1],_rtol,_abstol,_dtol,1); 	    CHKERRABORT(MPI_COMM_WORLD,ierr);          
-// 	  ierr = KSPSetFromOptions(_ksp_split[i][1]);
-// 	  ierr = PCFieldSplitSetSchurPre(_pc_split[1][i],PC_FIELDSPLIT_SCHUR_PRE_FULL,NULL);
-// 	  //PetscPreconditioner::set_petsc_preconditioner_type(MLU_PRECOND,_pc_split[1][i]); 
-// 	  PCFactorSetZeroPivot(_pc_split[1][i],zero);
-// 	  PCFactorSetShiftType(_pc_split[1][i],MAT_SHIFT_NONZERO);
-	  
-	  ierr = KSPSetTolerances(_ksp_asm[i],_rtol,_abstol,_dtol,1); 		    CHKERRABORT(MPI_COMM_WORLD,ierr);          
-	  ierr = KSPSetFromOptions(_ksp_asm[i]);
-	  PetscPreconditioner::set_petsc_preconditioner_type(MLU_PRECOND,_pc_asm[0]); 
-	  PetscReal zero = 1.e-16;
-	  PCFactorSetZeroPivot(_pc_asm[0],zero);
-	  PCFactorSetShiftType(_pc_asm[0],MAT_SHIFT_NONZERO);
-	}
-	for (int i=_block_type_range[0]; i<_block_type_range[1]; i++) {
-	  ierr = KSPGetPC(_ksp_asm[i],&_pc_asm[1]);				    CHKERRABORT(MPI_COMM_WORLD,ierr);
-	  ierr = KSPSetTolerances(_ksp_asm[i],_rtol,_abstol,_dtol,1); 		    CHKERRABORT(MPI_COMM_WORLD,ierr);          
-	  ierr = KSPSetFromOptions(_ksp_asm[i]);
-	  PetscPreconditioner::set_petsc_preconditioner_type(this->_preconditioner_type,_pc_asm[1]); 
-	  PetscReal zero = 1.e-16;
-	  PCFactorSetZeroPivot(_pc_asm[1],zero);
-	  PCFactorSetShiftType(_pc_asm[1],MAT_SHIFT_NONZERO);
-	}
-      }
-      else{
-	_pc_asm.resize(1);
-	for (int i=0; i<_nlocal; i++) {
-	  ierr = KSPGetPC(_ksp_asm[i],&_pc_asm[0]);				    CHKERRABORT(MPI_COMM_WORLD,ierr);
-	  ierr = KSPSetTolerances(_ksp_asm[i],_rtol,_abstol,_dtol,1); 		    CHKERRABORT(MPI_COMM_WORLD,ierr);          
-	  ierr = KSPSetFromOptions(_ksp_asm[i]);
-	  PetscPreconditioner::set_petsc_preconditioner_type(this->_preconditioner_type,_pc_asm[0]); 
-	  PetscReal zero = 1.e-16;
-	  PCFactorSetZeroPivot(_pc_asm[0],zero);
-	  PCFactorSetShiftType(_pc_asm[0],MAT_SHIFT_NONZERO);
-=======
-      
-      if(!_standard_ASM){
-	_subpc.resize(2);
-	for (int i=0; i<_block_type_range[0]; i++) {
-	  ierr = KSPGetPC(_subksp[i],&_subpc[0]);				    CHKERRABORT(MPI_COMM_WORLD,ierr);
-	  ierr = KSPSetTolerances(_subksp[i],_rtol,_abstol,_dtol,1); 		    CHKERRABORT(MPI_COMM_WORLD,ierr);          
-	  ierr = KSPSetFromOptions(_subksp[i]);
-	  //ierr = PCGASMSetType(_subpc[0],PC_GASM_NONE);
-	  PetscPreconditioner::set_petsc_preconditioner_type(MLU_PRECOND,_subpc[0]); 
-	  PetscReal zero = 1.e-16;
-	  PCFactorSetZeroPivot(_subpc[0],zero);
-	  PCFactorSetShiftType(_subpc[0],MAT_SHIFT_NONZERO);
-	}
-	for (int i=_block_type_range[0]; i<_block_type_range[1]; i++) {
-	  ierr = KSPGetPC(_subksp[i],&_subpc[1]);				    CHKERRABORT(MPI_COMM_WORLD,ierr);
-	  ierr = KSPSetTolerances(_subksp[i],_rtol,_abstol,_dtol,1); 		    CHKERRABORT(MPI_COMM_WORLD,ierr);          
-	  ierr = KSPSetFromOptions(_subksp[i]);
-	  PetscPreconditioner::set_petsc_preconditioner_type(this->_preconditioner_type,_subpc[1]); 
-	  PetscReal zero = 1.e-16;
-	  PCFactorSetZeroPivot(_subpc[1],zero);
-	  PCFactorSetShiftType(_subpc[1],MAT_SHIFT_NONZERO);
-	}
-      }
-      else{
-	_subpc.resize(1);
-	for (int i=0; i<_nlocal; i++) {
-	  ierr = KSPGetPC(_subksp[i],&_subpc[0]);				    CHKERRABORT(MPI_COMM_WORLD,ierr);
-	  ierr = KSPSetTolerances(_subksp[i],_rtol,_abstol,_dtol,1); 		    CHKERRABORT(MPI_COMM_WORLD,ierr);          
-	  ierr = KSPSetFromOptions(_subksp[i]);
-	  PetscPreconditioner::set_petsc_preconditioner_type(this->_preconditioner_type,_subpc[0]); 
-	  PetscReal zero = 1.e-16;
-	  PCFactorSetZeroPivot(_subpc[0],zero);
-	  PCFactorSetShiftType(_subpc[0],MAT_SHIFT_NONZERO);
->>>>>>> 42535e18
-	}
-      }
-    }
-  }
-
-  // =================================================
-  void AsmPetscLinearEquationSolver::set_petsc_solver_type() {
-    int ierr = 0;
-    switch (this->_solver_type) {
-    case CG:
-      ierr = KSPSetType(_ksp, (char*) KSPCG);						CHKERRABORT(MPI_COMM_WORLD,ierr);
-      return;
-    case CR:
-      ierr = KSPSetType(_ksp, (char*) KSPCR);						CHKERRABORT(MPI_COMM_WORLD,ierr);
-      return;
-    case CGS:
-      ierr = KSPSetType(_ksp, (char*) KSPCGS);						CHKERRABORT(MPI_COMM_WORLD,ierr);
-      return;
-    case BICG:
-      ierr = KSPSetType(_ksp, (char*) KSPBICG);					CHKERRABORT(MPI_COMM_WORLD,ierr);
-      return;
-    case TCQMR:
-      ierr = KSPSetType(_ksp, (char*) KSPTCQMR);					CHKERRABORT(MPI_COMM_WORLD,ierr);
-      return;
-    case TFQMR:
-      ierr = KSPSetType(_ksp, (char*) KSPTFQMR);					CHKERRABORT(MPI_COMM_WORLD,ierr);
-      return;
-    case LSQR:
-      ierr = KSPSetType(_ksp, (char*) KSPLSQR);					CHKERRABORT(MPI_COMM_WORLD,ierr);
-      return;
-    case BICGSTAB:
-      ierr = KSPSetType(_ksp, (char*) KSPBCGS);					CHKERRABORT(MPI_COMM_WORLD,ierr);
-      return;
-    case MINRES:
-      ierr = KSPSetType(_ksp, (char*) KSPMINRES);					CHKERRABORT(MPI_COMM_WORLD,ierr);
-      return;
-    case GMRES:
-      ierr = KSPSetType(_ksp, (char*) KSPGMRES);					CHKERRABORT(MPI_COMM_WORLD,ierr);
-      return;
-    case RICHARDSON:
-      ierr = KSPSetType(_ksp, (char*) KSPRICHARDSON);					CHKERRABORT(MPI_COMM_WORLD,ierr);
-      return;
-    case CHEBYSHEV:
-      ierr = KSPSetType(_ksp, (char*) KSPCHEBYSHEV);					CHKERRABORT(MPI_COMM_WORLD,ierr);
-      return;
-    case PREONLY:
-      ierr = KSPSetType(_ksp, (char*) KSPPREONLY);					CHKERRABORT(MPI_COMM_WORLD,ierr);
-      return;
-    default:
-      std::cerr << "ERROR:  Unsupported PETSC Solver: "
-		<< this->_solver_type               << std::endl
-		<< "Continuing with PETSC defaults" << std::endl;
-    }
-  }
-} //end namespace femus
-
-#endif 
+/*=========================================================================
+
+  Program: FEMUS
+  Module: PetscLinearEquationSolver
+  Authors: Eugenio Aulisa, Simone Bnà
+ 
+  Copyright (c) FEMTTU
+  All rights reserved. 
+
+  This software is distributed WITHOUT ANY WARRANTY; without even
+  the implied warranty of MERCHANTABILITY or FITNESS FOR A PARTICULAR
+  PURPOSE.  See the above copyright notice for more information.
+
+  =========================================================================*/
+
+//----------------------------------------------------------------------------
+// includes :
+//----------------------------------------------------------------------------
+#include "FEMTTUConfig.h"
+
+#ifdef HAVE_PETSC 
+
+// Local Includes
+#include "AsmPetscLinearEquationSolver.hpp"
+#include "PetscPreconditioner.hpp"
+#include "PetscMatrix.hpp"
+#include <iomanip>
+
+namespace femus {
+  
+  
+
+  using namespace std;
+  
+  // ====================================================
+  // ------------------- Class functions ------------
+  // ====================================================
+
+  void AsmPetscLinearEquationSolver::set_tolerances(const double &rtol, const double &atol,
+						    const double &divtol, const unsigned &maxits) {
+
+    _rtol   = static_cast<PetscReal>(rtol);
+    _abstol = static_cast<PetscReal>(atol);
+    _dtol   = static_cast<PetscReal>(divtol);
+    _maxits = static_cast<PetscInt>(maxits);
+						      
+  }
+
+  // ==============================================
+  void AsmPetscLinearEquationSolver::SetElementBlockNumber(const char all[], const unsigned & overlap) {
+    _element_block_number[0] = _msh->GetElementNumber();
+    _element_block_number[1] = _msh->GetElementNumber();
+    _standard_ASM=1;
+    _overlap=overlap;
+  }
+    
+  void AsmPetscLinearEquationSolver::SetElementBlockNumber(const unsigned& block_elemet_number) {
+    _element_block_number[0] = block_elemet_number;
+    _element_block_number[1] = block_elemet_number;
+    _indexai_init=0;
+    _standard_ASM=0;
+  }
+    
+  void AsmPetscLinearEquationSolver::SetElementBlockNumberSolid(const unsigned& block_elemet_number,const unsigned &overlap) {
+    _element_block_number[0] = block_elemet_number;
+    _indexai_init=0;
+    _standard_ASM=0;
+    _overlap=overlap;
+  }
+  
+  void AsmPetscLinearEquationSolver::SetElementBlockNumberFluid(const unsigned& block_elemet_number,const unsigned &overlap) {
+    _element_block_number[1] = block_elemet_number;
+    _indexai_init=0;
+    _standard_ASM=0;
+    _overlap=overlap;
+  }
+
+  // ==============================================
+  clock_t AsmPetscLinearEquationSolver::BuildBDCIndex(const vector <unsigned> &variable_to_be_solved){
+    
+    clock_t SearchTime = 0;
+    clock_t start_time = clock();
+    
+    unsigned IndexaSize=KKoffset[KKIndex.size()-1][processor_id()] - KKoffset[0][processor_id()];
+    _indexai.resize(2);
+    
+    _indexai[0].clear();
+    _indexai[1].clear();
+        
+    _indexai[0].resize(IndexaSize);
+    _indexai[1].resize(IndexaSize);
+    
+    unsigned count0=0;
+    unsigned count1=0;
+    
+    
+    vector <bool> ThisSolutionIsIncluded(_SolPdeIndex.size(),false);
+    for (unsigned iind=0; iind<variable_to_be_solved.size(); iind++) {
+      unsigned PdeIndexSol=variable_to_be_solved[iind];
+      ThisSolutionIsIncluded[PdeIndexSol]=true;
+    }
+          
+    for(int k=0; k < _SolPdeIndex.size(); k++) {
+      unsigned indexSol = _SolPdeIndex[k];
+      unsigned soltype = _SolType[indexSol];
+      for(unsigned inode_mts = _msh->MetisOffset[soltype][processor_id()]; inode_mts < _msh->MetisOffset[soltype][processor_id()+1]; inode_mts++) {
+	int local_mts = inode_mts-_msh->MetisOffset[soltype][processor_id()];
+	int idof_kk = KKoffset[k][processor_id()] +local_mts; 
+	if( !ThisSolutionIsIncluded[k] || (*(*_Bdc)[indexSol])(inode_mts) < 1.9) {
+	  _indexai[0][count0] = idof_kk;
+	  count0++;
+	}
+	else{
+	  _indexai[1][count1] = idof_kk;
+	  count1++;
+	}
+      }
+    } 
+    _indexai[0].resize(count0);
+    _indexai[1].resize(count1);
+    
+    std::sort(_indexai[0].begin(), _indexai[0].end());
+    std::sort(_indexai[1].begin(), _indexai[1].end());
+    
+    clock_t end_time=clock();
+    SearchTime = (end_time-start_time);
+    
+    return SearchTime;
+  }
+
+
+  // ==============================================
+  
+  clock_t AsmPetscLinearEquationSolver::BuildAMSIndex(const vector <unsigned> &variable_to_be_solved){
+    clock_t SearchTime=0;
+    clock_t start_time=clock();
+    
+    unsigned nel=_msh->GetElementNumber();
+    
+    bool FastVankaBlock=true;
+    if(_NSchurVar==!0){
+      FastVankaBlock=(_SolType[_SolPdeIndex[variable_to_be_solved[variable_to_be_solved.size()-_NSchurVar]]]<3)?false:true;
+    }
+    
+    unsigned iproc=processor_id();
+    
+    unsigned DofOffset = KKoffset[0][iproc];
+    unsigned DofOffsetSize=KKoffset[KKIndex.size()-1][iproc] - KKoffset[0][iproc];
+    vector < unsigned > indexa(DofOffsetSize,DofOffsetSize);
+    vector < unsigned > indexb(DofOffsetSize,DofOffsetSize);
+    vector <bool> owned(DofOffsetSize,false);
+    
+    map<int,bool> mymap;
+    //map<int,bool> mymap_u;
+    //map<int,bool> mymap_p;
+    
+    
+    unsigned ElemOffset   = _msh->MetisOffset[3][iproc];
+    unsigned ElemOffsetp1 = _msh->MetisOffset[3][iproc+1];
+    unsigned ElemOffsetSize= ElemOffsetp1 - ElemOffset;
+    vector <PetscInt> indexci(ElemOffsetSize);
+    vector < unsigned > indexc(ElemOffsetSize,ElemOffsetSize);
+    
+    vector < vector < unsigned > > block_elements;
+    
+    
+    _msh->GenerateVankaPartitions_FSI1(_element_block_number, block_elements, _block_type_range);
+    //_msh->GenerateVankaPartitions_FSI( _element_block_number, block_elements, _block_type_range);
+    
+    vector <bool> ThisVaribaleIsNonSchur(_SolPdeIndex.size(),true);
+    for (unsigned iind=variable_to_be_solved.size()-_NSchurVar; iind<variable_to_be_solved.size(); iind++) {
+      unsigned PdeIndexSol=variable_to_be_solved[iind];
+      ThisVaribaleIsNonSchur[PdeIndexSol]=false;
+    }
+    
+    // *** Start Vanka Block ***
+//    bool test_end=0;
+//    int vb_index=0;
+//    while (test_end==0){
+
+    _is_loc_idx.resize(block_elements.size());
+    _is_ovl_idx.resize(block_elements.size());	
+    
+    //_is_ovl_u_idx.resize(block_elements.size());	
+    //_is_ovl_p_idx.resize(block_elements.size());	
+    
+  
+    for(int vb_index=0;vb_index<block_elements.size();vb_index++){  
+      _is_loc_idx[vb_index].resize(DofOffsetSize);
+      _is_ovl_idx[vb_index].resize(DofOffsetSize);
+      
+      //_is_ovl_u_idx[vb_index].resize(DofOffsetSize);
+      //_is_ovl_p_idx[vb_index].resize(DofOffsetSize);
+      
+      PetscInt PAsize=0;
+      PetscInt PBsize=0;
+      
+      //PetscInt PBsize_u=0;
+      //PetscInt PBsize_p=0;
+      
+      PetscInt Csize=0;
+      
+      // ***************** NODE/ELEMENT SERCH *******************
+      //test_end=1;
+      //   int gel=_msh->IS_Mts2Gmt_elem_offset[iproc] + vb_index*_element_block_number;
+      //      for (int iel_mts=gel; iel_mts<gel+_element_block_number && iel_mts< _msh->IS_Mts2Gmt_elem_offset[iproc+1]; iel_mts++) {
+
+      for(int kel=0;kel<block_elements[vb_index].size();kel++){
+	unsigned iel_mts = block_elements[vb_index][kel];
+	unsigned iel = _msh->IS_Mts2Gmt_elem[iel_mts];     
+	
+	//unsigned iel = _msh->IS_Mts2Gmt_elem[block_elements[vb_index][kel]];
+	
+	for (unsigned i=0; i<_msh->el->GetElementDofNumber(iel,0); i++) {
+	  unsigned inode=_msh->el->GetElementVertexIndex(iel,i)-1u;
+	  unsigned nvei=_msh->el->GetVertexElementNumber(inode);
+	  const unsigned *pt_jel=_msh->el->GetVertexElementAddress(inode,0);
+	  for (unsigned j=0; j<nvei*(!FastVankaBlock)+FastVankaBlock; j++) {
+	    unsigned jel=(!FastVankaBlock)?*(pt_jel++)-1u:iel;
+	    //add elements for velocity to be solved
+	    
+	    unsigned jel_Metis = _msh->GetMetisDof(jel,3);
+	    
+	    if(jel_Metis >= ElemOffset && jel_Metis < ElemOffsetp1){
+	      if(indexc[jel_Metis- ElemOffset]==ElemOffsetSize){
+		indexci[Csize]=jel_Metis-ElemOffset;
+		indexc[jel_Metis-ElemOffset]=Csize++;
+		//----------------------------------------------------------------------------------
+		//add non-schur node to be solved
+		
+		//for (unsigned iind=0; iind<variable_to_be_solved.size()-_NSchurVar; iind++) {
+		// unsigned indexSol=variable_to_be_solved[iind];
+		for(int indexSol=0; indexSol < _SolPdeIndex.size(); indexSol++){ 
+		  if(ThisVaribaleIsNonSchur[indexSol]){
+		    unsigned SolPdeIndex = _SolPdeIndex[indexSol];
+		    unsigned SolType = _SolType[SolPdeIndex];
+		    const unsigned *pt_un=_msh->el->GetElementVertexAddress(jel,0);
+		    unsigned nvej=_msh->el->GetElementDofNumber(jel,_msh->_END_IND[SolType]);
+		    for (unsigned jj=0; jj<nvej; jj++) {
+		      unsigned jnode=(SolType<3)?(*(pt_un++)-1u):(jel+jj*nel);
+		      unsigned jnode_Metis = _msh->GetMetisDof(jnode,SolType);
+		      unsigned kkdof=GetKKDof(SolPdeIndex, indexSol, jnode);
+		      if(jnode_Metis >= _msh->MetisOffset[SolType][iproc] &&
+			jnode_Metis <  _msh->MetisOffset[SolType][iproc+1]){
+			//unsigned kkdof=GetKKDof(SolPdeIndex, indexSol, jnode);
+			if(indexa[kkdof- DofOffset]==DofOffsetSize && owned[kkdof- DofOffset]==false) {
+			  owned[kkdof- DofOffset]=true;
+			  _is_loc_idx[vb_index][PAsize]=kkdof;
+			  indexa[kkdof-DofOffset]=PAsize++;
+			}
+			if(indexb[kkdof- DofOffset]==DofOffsetSize) {
+			  _is_ovl_idx[vb_index][PBsize]=kkdof;
+			  indexb[kkdof-DofOffset]=PBsize++;
+			  //_is_ovl_u_idx[vb_index][PBsize_u]=kkdof; 
+			  //PBsize_u++;
+			}
+		      }
+		      else {
+			mymap[kkdof]=true;
+			//mymap_u[kkdof]=true;
+		      }
+		    }
+		  }
+		}
+	      }
+	    }
+	  }
+	}
+	//-----------------------------------------------------------------------------------------
+	//Add Schur nodes (generally pressure) to be solved
+	{
+	  //for (unsigned iind=variable_to_be_solved.size()-_NSchurVar; iind<variable_to_be_solved.size(); iind++) {
+	  //  unsigned indexSol=variable_to_be_solved[iind];
+	  for(int indexSol=0; indexSol < _SolPdeIndex.size(); indexSol++){ 
+	    if(!ThisVaribaleIsNonSchur[indexSol]){
+	      unsigned SolPdeIndex = _SolPdeIndex[indexSol];
+	      unsigned SolType = _SolType[SolPdeIndex];
+	      const unsigned *pt_un=_msh->el->GetElementVertexAddress(iel,0);
+	      unsigned nvei=_msh->el->GetElementDofNumber(iel,_msh->_END_IND[SolType]);
+	      for (unsigned ii=0; ii<nvei; ii++) {
+		unsigned inode=(SolType<3)?(*(pt_un++)-1u):(iel+ii*nel);
+		unsigned inode_Metis = _msh->GetMetisDof(inode,SolType);
+		unsigned kkdof=GetKKDof(SolPdeIndex, indexSol, inode);
+		if(inode_Metis >= _msh->MetisOffset[SolType][iproc] &&
+		  inode_Metis <  _msh->MetisOffset[SolType][iproc+1]){
+		  if(indexa[kkdof- DofOffset]==DofOffsetSize && owned[kkdof- DofOffset]==false) {
+		    owned[kkdof- DofOffset]=true;
+		    _is_loc_idx[vb_index][PAsize]=kkdof;
+		    indexa[kkdof-DofOffset]=PAsize++;
+		  }
+		  if(indexb[kkdof- DofOffset]==DofOffsetSize ) {
+		    _is_ovl_idx[vb_index][PBsize]=kkdof;
+		    indexb[kkdof-DofOffset]=PBsize++;
+		    //_is_ovl_p_idx[vb_index][PBsize_p]=kkdof; 
+		    //PBsize_p++;
+		  }		
+		}
+		else{ 
+		  mymap[kkdof]=true;
+		  //mymap_p[kkdof]=true;
+		}
+	      }
+	    }
+	  }
+	}
+	//-----------------------------------------------------------------------------------------
+      }
+     // if(gel+_element_block_number <_msh->IS_Mts2Gmt_elem_offset[iproc+1] ) test_end=0;     
+      
+      // *** re-initialize indeces(a,c,d)
+      for (PetscInt i=0; i<PAsize; i++) {
+	indexa[_is_loc_idx[vb_index][i]-DofOffset]=DofOffsetSize;
+      }
+      for (PetscInt i=0; i<PBsize; i++) {
+	indexb[_is_ovl_idx[vb_index][i]-DofOffset]=DofOffsetSize;
+      }
+      for (PetscInt i=0; i<Csize; i++) {
+	indexc[indexci[i]]=ElemOffsetSize;
+      }
+      
+      _is_loc_idx[vb_index].resize(PAsize);/*
+      _is_ovl_u_idx[vb_index].resize(PBsize_u);
+      _is_ovl_p_idx[vb_index].resize(PBsize_p);*/
+      
+      _is_ovl_idx[vb_index].resize(PBsize+mymap.size());
+      int i=0;
+      for (std::map<int,bool>::iterator it=mymap.begin(); it!=mymap.end(); ++it,++i){
+	_is_ovl_idx[vb_index][PBsize+i]= it->first;
+      }
+      
+      /*_is_ovl_u_idx[vb_index].resize(PBsize_u+mymap_u.size());
+      i=0;
+      for (std::map<int,bool>::iterator it=mymap_u.begin(); it!=mymap_u.end(); ++it,++i){
+	_is_ovl_u_idx[vb_index][PBsize_u+i]= it->first;
+      }    
+      
+      _is_ovl_p_idx[vb_index].resize(PBsize_p+mymap_p.size());
+      i=0;
+      for (std::map<int,bool>::iterator it=mymap_p.begin(); it!=mymap_p.end(); ++it,++i){
+	_is_ovl_p_idx[vb_index][PBsize_p+i]= it->first;
+      }*/    
+      
+      
+      
+      
+      
+      std::sort(_is_loc_idx[vb_index].begin(), _is_loc_idx[vb_index].end());
+      std::sort(_is_ovl_idx[vb_index].begin(), _is_ovl_idx[vb_index].end());
+//       std::sort(_is_ovl_u_idx[vb_index].begin(), _is_ovl_u_idx[vb_index].end());
+//       std::sort(_is_ovl_p_idx[vb_index].begin(), _is_ovl_p_idx[vb_index].end());
+    }
+    
+    //BEGIN Generate std::vector<IS> for vanka solve ***********
+    _is_loc.resize(_is_loc_idx.size());
+    _is_ovl.resize(_is_ovl_idx.size());
+    //_is_ovl_u.resize(_is_ovl_u_idx.size());
+    //_is_ovl_p.resize(_is_ovl_p_idx.size());
+    for(unsigned vb_index=0;vb_index<_is_loc_idx.size();vb_index++){  
+      PetscErrorCode ierr;  
+      ierr=ISCreateGeneral(MPI_COMM_SELF,_is_loc_idx[vb_index].size(),&_is_loc_idx[vb_index][0],PETSC_USE_POINTER,&_is_loc[vb_index]);
+      CHKERRABORT(MPI_COMM_SELF,ierr);
+      ierr=ISCreateGeneral(MPI_COMM_SELF,_is_ovl_idx[vb_index].size(),&_is_ovl_idx[vb_index][0],PETSC_USE_POINTER,&_is_ovl[vb_index]);
+      CHKERRABORT(MPI_COMM_SELF,ierr);
+      //ierr=ISCreateGeneral(MPI_COMM_SELF,_is_ovl_u_idx[vb_index].size(),&_is_ovl_u_idx[vb_index][0],PETSC_USE_POINTER,&_is_ovl_u[vb_index]);
+      //CHKERRABORT(MPI_COMM_SELF,ierr);
+      //ierr=ISCreateGeneral(MPI_COMM_SELF,_is_ovl_p_idx[vb_index].size(),&_is_ovl_p_idx[vb_index][0],PETSC_USE_POINTER,&_is_ovl_p[vb_index]);
+      //CHKERRABORT(MPI_COMM_SELF,ierr);
+    }
+    //END Generate std::vector<IS> for vanka solve ***********  
+        
+    clock_t end_time=clock();
+    SearchTime+=(end_time-start_time);
+    return SearchTime;
+  }
+  
+  // =================================================
+  
+  void AsmPetscLinearEquationSolver::solve(const vector <unsigned> &variable_to_be_solved, const bool &ksp_clean) {
+    PetscVector* EPSCp=static_cast<PetscVector*> (_EPSC);  
+    Vec EPSC=EPSCp->vec(); 
+    PetscVector* RESp=static_cast<PetscVector*> (_RES);  
+    Vec RES=RESp->vec();
+    PetscMatrix* KKp=static_cast<PetscMatrix*>(_KK); 
+    Mat KK=KKp->mat(); 
+    
+    PetscErrorCode ierr;
+    clock_t SearchTime, AssemblyTime, SolveTime, UpdateTime;
+    
+    // ***************** NODE/ELEMENT SEARCH *******************
+    clock_t start_time=clock();
+    if(_indexai_init==0) {
+      _indexai_init = 1;
+      if(!_standard_ASM)
+      	BuildAMSIndex(variable_to_be_solved); 
+      BuildBDCIndex(variable_to_be_solved);
+    }
+    SearchTime = start_time - clock();
+    // ***************** END NODE/ELEMENT SEARCH *******************  
+    
+    // ***************** ASSEMBLE matrix to set Dirichlet BCs by penalty *******************
+    start_time=clock();
+    if(ksp_clean){
+      this->clear();
+      // initialize Pmat wiwth penaly diagonal on the Dirichlet Nodes
+      MatDuplicate(KK,MAT_COPY_VALUES,&_Pmat);
+      MatSetOption(_Pmat,MAT_NO_OFF_PROC_ZERO_ROWS,PETSC_TRUE);
+      MatZeroRows(_Pmat,_indexai[0].size(),&_indexai[0][0],1.e40,0,0);
+      _Pmat_is_initialized = true;
+      
+       
+      
+//       PetscViewer    viewer;
+//       ierr=PetscViewerDrawOpen(MPI_COMM_WORLD,PETSC_NULL,PETSC_NULL,0,0,600,600,&viewer);
+//       ierr= MatView(_Pmat,viewer);
+//       double ff;
+//       std::cin>>ff;
+//       PetscViewerDestroy(&viewer);
+//       
+       init(KK,_Pmat);
+      
+    }
+    
+    AssemblyTime = clock() - start_time;
+    
+    // ***************** END ASSEMBLE ***********
+    
+    // ***************** SOLVE ******************
+    start_time = clock();
+    
+    ierr = KSPSolve(_ksp, RES, EPSC);			CHKERRABORT(MPI_COMM_WORLD,ierr);
+    
+    SolveTime = clock()-start_time;
+    // ***************** END SOLVE ******************
+    
+    // ***************** RES/EPS UPDATE RES ******************
+    start_time=clock();
+    
+    *_EPS += *_EPSC;
+    
+    _RESC->matrix_mult(*_EPSC,*_KK);
+    *_RES -= *_RESC;
+    
+    UpdateTime = clock() - start_time;
+    
+    // **************** END RES/EPS UPDATE RES ***************
+    
+    // *** Computational info ***
+#ifndef NDEBUG   
+    cout << "ASM Grid: " << _msh->GetGridNumber()<< "        SOLVER TIME:        "  << std::setw(11) << std::setprecision(6) << std::fixed <<
+      static_cast<double>( SearchTime + AssemblyTime + SolveTime + UpdateTime)/ CLOCKS_PER_SEC<<
+      "  ITS: " << _maxits  << "\t ksp_clean = "<< ksp_clean<<endl;
+#endif
+    
+  }
+  
+  
+  void AsmPetscLinearEquationSolver::clear() {
+    int ierr=0;
+    if(_Pmat_is_initialized){
+      _Pmat_is_initialized = false;
+      ierr = MatDestroy(&_Pmat);          CHKERRABORT(MPI_COMM_WORLD,ierr);
+    }
+    
+    if (this->initialized()) {
+      this->_is_initialized = false;
+      ierr = KSPDestroy(&_ksp);		CHKERRABORT(MPI_COMM_WORLD,ierr);
+    }
+  }
+
+
+  // ========================================================
+
+  void AsmPetscLinearEquationSolver::init(Mat& Amat, Mat& Pmat) {
+  
+    // Initialize the data structures if not done so already.
+    if (!this->initialized())    {
+      this->_is_initialized = true;
+      int ierr=0;
+      // Create the linear solver context
+      ierr = KSPCreate(MPI_COMM_WORLD, &_ksp);					CHKERRABORT(MPI_COMM_WORLD,ierr);
+      // Create the preconditioner context
+      ierr = KSPGetPC(_ksp, &_pc);						CHKERRABORT(MPI_COMM_WORLD,ierr);
+      // Set operators. The input matrix works as the preconditioning matrix
+      this->set_petsc_solver_type();
+      
+      //ierr = KSPSetOperators(_ksp, Amat, Pmat, SAME_PRECONDITIONER);		CHKERRABORT(MPI_COMM_WORLD,ierr);
+      ierr = KSPSetOperators(_ksp, Amat, Pmat);		CHKERRABORT(MPI_COMM_WORLD,ierr); //PETSC3p5
+      
+      // Set the tolerances for the iterative solver.  Use the user-supplied
+      // tolerance for the relative residual & leave the others at default values.
+      ierr = KSPSetTolerances(_ksp,_rtol,_abstol,_dtol,_maxits);	CHKERRABORT(MPI_COMM_WORLD,ierr);
+      
+      if(_msh->GetGridNumber()!=0)
+	KSPSetInitialGuessKnoll(_ksp, PETSC_TRUE);
+      
+      if(_msh->GetGridNumber()!=0)
+	KSPSetNormType(_ksp,KSP_NORM_NONE);
+      
+      // Set the options from user-input
+      // Set runtime options, e.g., -ksp_type <type> -pc_type <type> -ksp_monitor -ksp_rtol <rtol>
+      //  These options will override those specified above as long as
+      //  KSPSetFromOptions() is called _after_ any other customization  routines.
+      ierr = KSPSetFromOptions(_ksp);						CHKERRABORT(MPI_COMM_WORLD,ierr);
+      // Not sure if this is necessary, or if it is already handled by KSPSetFromOptions?
+      //ierr = PCSetFromOptions (_pc);	CHKERRABORT(MPI_COMM_WORLD,ierr);
+      
+      // Notify PETSc of location to store residual history.
+      // This needs to be called before any solves, since
+      // it sets the residual history length to zero.  The default
+      // behavior is for PETSc to allocate (internally) an array
+      // of size 1000 to hold the residual norm history.
+//       ierr = KSPSetResidualHistory(_ksp,
+// 				   PETSC_NULL,   // pointer to the array which holds the history
+// 				   PETSC_DECIDE, // size of the array holding the history
+// 				   PETSC_TRUE);  // Whether or not to reset the history for each solve.
+//       CHKERRABORT(MPI_COMM_WORLD,ierr);
+      
+      
+      
+      PetscPreconditioner::set_petsc_preconditioner_type(ASM_PRECOND,_pc);
+      //ierr = PCGASMSetType(_pc,PC_GASM_NONE);
+      //PetscReal zero = 1.e-16;
+      //PCFactorSetZeroPivot(_pc,zero);
+      //PCFactorSetShiftType(_pc,MAT_SHIFT_NONZERO);
+      if(!_standard_ASM){
+      	ierr = PCASMSetLocalSubdomains(_pc,_is_loc_idx.size(),&_is_ovl[0],&_is_loc[0]); CHKERRABORT(MPI_COMM_WORLD,ierr);
+      }
+//       else{
+// 	ierr = PCASMSetOverlap(_pc,_overlap); CHKERRABORT(MPI_COMM_WORLD,ierr);
+//       }
+      ierr = PCASMSetOverlap(_pc,_overlap); CHKERRABORT(MPI_COMM_WORLD,ierr);
+      
+      ierr = KSPSetUp(_ksp);							    CHKERRABORT(MPI_COMM_WORLD,ierr);
+      
+      ierr = PCASMGetSubKSP(_pc,&_nlocal,&_first,&_ksp_asm);			    CHKERRABORT(MPI_COMM_WORLD,ierr);
+      
+      
+
+      if(!_standard_ASM){
+	_pc_asm.resize(2);
+	//_ksp_split.resize(_nlocal);
+	//_pc_split.resize(2);
+	//_pc_split[0].resize(_nlocal);
+	//_pc_split[1].resize(_nlocal);
+	for (int i=0; i<_block_type_range[0]; i++) {
+	  ierr = KSPGetPC(_ksp_asm[i],&_pc_asm[0]);				    CHKERRABORT(MPI_COMM_WORLD,ierr);
+	  
+// 	  ierr = PCSetType(_pc_asm[i],PCFIELDSPLIT);				    CHKERRABORT(MPI_COMM_WORLD,ierr);	
+// 	  
+// 	  IS isu;
+// 	  ISCreateStride(MPI_COMM_SELF,_is_ovl_u_idx[i].size(),0,1,&isu);
+// 	  
+// 	  IS isp;
+// 	  ISCreateStride(MPI_COMM_SELF,_is_ovl_p_idx[i].size(),_is_ovl_u_idx[i].size(),1,&isp);
+// 	  		  
+//   	  ierr = PCFieldSplitSetIS(_pc_asm[i],"u",isu);        	  		    CHKERRABORT(MPI_COMM_WORLD,ierr);
+//   	  ierr = PCFieldSplitSetIS(_pc_asm[i],"p",isp);	            		    CHKERRABORT(MPI_COMM_WORLD,ierr);
+// 	  	  
+// 	  ierr = PCFieldSplitSetType(_pc_asm[i], PC_COMPOSITE_SCHUR  );
+// 	  ierr = PCFieldSplitSetSchurPre(_pc_asm[i],PC_FIELDSPLIT_SCHUR_PRE_A11,NULL);
+// 	  
+// 	  
+// 	  ierr = KSPSetUp(_ksp_asm[i]);	  	
+// 	  
+// 	  int n=2;
+// 	  ierr = PCFieldSplitGetSubKSP(_pc_asm[i],&n,&_ksp_split[i]);		    CHKERRABORT(MPI_COMM_WORLD,ierr);
+// 	  
+// 	  PetscReal zero = 1.e-16;
+// 	  
+// 	  ierr = KSPSetType(_ksp_split[i][0],KSPPREONLY);
+// 	  ierr = KSPGetPC(_ksp_split[i][0],&_pc_split[0][i]);                       CHKERRABORT(MPI_COMM_WORLD,ierr);
+// 	  ierr = KSPSetTolerances(_ksp_split[i][0],_rtol,_abstol,_dtol,10); 	    CHKERRABORT(MPI_COMM_WORLD,ierr);          
+// 	  ierr = KSPSetFromOptions(_ksp_split[i][0]);
+// 	  PetscPreconditioner::set_petsc_preconditioner_type(ILU_PRECOND,_pc_split[0][i]); 
+// 	  PCFactorSetZeroPivot(_pc_split[0][i],zero);
+// 	  PCFactorSetShiftType(_pc_split[0][i],MAT_SHIFT_NONZERO);
+	  
+	 
+	  
+	  
+	  
+
+/*		  
+ 	  ierr = PCFieldSplitSetIS(_pc_asm[i],"u",isu);        	  		    CHKERRABORT(MPI_COMM_WORLD,ierr);
+ 	  ierr = PCFieldSplitSetIS(_pc_asm[i],"p",isp);	            		    CHKERRABORT(MPI_COMM_WORLD,ierr);
+ 	  
+ 	  //ierr = PCFieldSplitSetSchurPre(_pc_asm[i],PC_FIELDSPLIT_SCHUR_PRE_FULL,NULL);
+	  
+	  ierr = KSPSetUp(_ksp_asm[i]);	  					    CHKERRABORT(MPI_COMM_WORLD,ierr);	*/  
+//  	  int n=2;
+//  	  ierr = PCFieldSplitGetSubKSP(_pc_asm[i],&n,&_ksp_split[i]);		    CHKERRABORT(MPI_COMM_WORLD,ierr);
+// 	  
+// 	  PetscReal zero = 1.e-16;
+// 	  
+// 	  ierr = KSPSetType(_ksp_split[i][0],KSPPREONLY);
+// 	  ierr = KSPGetPC(_ksp_split[i][0],&_pc_split[0][i]);                       CHKERRABORT(MPI_COMM_WORLD,ierr);
+// 	  ierr = KSPSetTolerances(_ksp_split[i][0],_rtol,_abstol,_dtol,10); 	    CHKERRABORT(MPI_COMM_WORLD,ierr);          
+// 	  ierr = KSPSetFromOptions(_ksp_split[i][0]);
+// 	  PetscPreconditioner::set_petsc_preconditioner_type(MLU_PRECOND,_pc_split[0][i]); 
+// 	  PCFactorSetZeroPivot(_pc_split[0][i],zero);
+// 	  PCFactorSetShiftType(_pc_split[0][i],MAT_SHIFT_NONZERO);
+// 	 
+// 	  ierr = KSPSetType(_ksp_split[i][1],KSPPREONLY);
+// 	  ierr = KSPGetPC(_ksp_split[i][1],&_pc_split[1][i]);                       CHKERRABORT(MPI_COMM_WORLD,ierr);
+// 	  ierr = KSPSetTolerances(_ksp_split[i][1],_rtol,_abstol,_dtol,1); 	    CHKERRABORT(MPI_COMM_WORLD,ierr);          
+// 	  ierr = KSPSetFromOptions(_ksp_split[i][1]);
+// 	  ierr = PCFieldSplitSetSchurPre(_pc_split[1][i],PC_FIELDSPLIT_SCHUR_PRE_FULL,NULL);
+// 	  //PetscPreconditioner::set_petsc_preconditioner_type(MLU_PRECOND,_pc_split[1][i]); 
+// 	  PCFactorSetZeroPivot(_pc_split[1][i],zero);
+// 	  PCFactorSetShiftType(_pc_split[1][i],MAT_SHIFT_NONZERO);
+	  
+	  ierr = KSPSetTolerances(_ksp_asm[i],_rtol,_abstol,_dtol,1); 		    CHKERRABORT(MPI_COMM_WORLD,ierr);          
+	  ierr = KSPSetFromOptions(_ksp_asm[i]);
+	  PetscPreconditioner::set_petsc_preconditioner_type(MLU_PRECOND,_pc_asm[0]); 
+	  PetscReal zero = 1.e-16;
+	  PCFactorSetZeroPivot(_pc_asm[0],zero);
+	  PCFactorSetShiftType(_pc_asm[0],MAT_SHIFT_NONZERO);
+	}
+	for (int i=_block_type_range[0]; i<_block_type_range[1]; i++) {
+	  ierr = KSPGetPC(_ksp_asm[i],&_pc_asm[1]);				    CHKERRABORT(MPI_COMM_WORLD,ierr);
+	  ierr = KSPSetTolerances(_ksp_asm[i],_rtol,_abstol,_dtol,1); 		    CHKERRABORT(MPI_COMM_WORLD,ierr);          
+	  ierr = KSPSetFromOptions(_ksp_asm[i]);
+	  PetscPreconditioner::set_petsc_preconditioner_type(this->_preconditioner_type,_pc_asm[1]); 
+	  PetscReal zero = 1.e-16;
+	  PCFactorSetZeroPivot(_pc_asm[1],zero);
+	  PCFactorSetShiftType(_pc_asm[1],MAT_SHIFT_NONZERO);
+	}
+      }
+      else{
+	_pc_asm.resize(1);
+	for (int i=0; i<_nlocal; i++) {
+	  ierr = KSPGetPC(_ksp_asm[i],&_pc_asm[0]);				    CHKERRABORT(MPI_COMM_WORLD,ierr);
+	  ierr = KSPSetTolerances(_ksp_asm[i],_rtol,_abstol,_dtol,1); 		    CHKERRABORT(MPI_COMM_WORLD,ierr);          
+	  ierr = KSPSetFromOptions(_ksp_asm[i]);
+	  PetscPreconditioner::set_petsc_preconditioner_type(this->_preconditioner_type,_pc_asm[0]); 
+	  PetscReal zero = 1.e-16;
+	  PCFactorSetZeroPivot(_pc_asm[0],zero);
+	  PCFactorSetShiftType(_pc_asm[0],MAT_SHIFT_NONZERO);
+	}
+      }
+    }
+  }
+
+  // =================================================
+  void AsmPetscLinearEquationSolver::set_petsc_solver_type() {
+    int ierr = 0;
+    switch (this->_solver_type) {
+    case CG:
+      ierr = KSPSetType(_ksp, (char*) KSPCG);						CHKERRABORT(MPI_COMM_WORLD,ierr);
+      return;
+    case CR:
+      ierr = KSPSetType(_ksp, (char*) KSPCR);						CHKERRABORT(MPI_COMM_WORLD,ierr);
+      return;
+    case CGS:
+      ierr = KSPSetType(_ksp, (char*) KSPCGS);						CHKERRABORT(MPI_COMM_WORLD,ierr);
+      return;
+    case BICG:
+      ierr = KSPSetType(_ksp, (char*) KSPBICG);					CHKERRABORT(MPI_COMM_WORLD,ierr);
+      return;
+    case TCQMR:
+      ierr = KSPSetType(_ksp, (char*) KSPTCQMR);					CHKERRABORT(MPI_COMM_WORLD,ierr);
+      return;
+    case TFQMR:
+      ierr = KSPSetType(_ksp, (char*) KSPTFQMR);					CHKERRABORT(MPI_COMM_WORLD,ierr);
+      return;
+    case LSQR:
+      ierr = KSPSetType(_ksp, (char*) KSPLSQR);					CHKERRABORT(MPI_COMM_WORLD,ierr);
+      return;
+    case BICGSTAB:
+      ierr = KSPSetType(_ksp, (char*) KSPBCGS);					CHKERRABORT(MPI_COMM_WORLD,ierr);
+      return;
+    case MINRES:
+      ierr = KSPSetType(_ksp, (char*) KSPMINRES);					CHKERRABORT(MPI_COMM_WORLD,ierr);
+      return;
+    case GMRES:
+      ierr = KSPSetType(_ksp, (char*) KSPGMRES);					CHKERRABORT(MPI_COMM_WORLD,ierr);
+      return;
+    case RICHARDSON:
+      ierr = KSPSetType(_ksp, (char*) KSPRICHARDSON);					CHKERRABORT(MPI_COMM_WORLD,ierr);
+      return;
+    case CHEBYSHEV:
+      ierr = KSPSetType(_ksp, (char*) KSPCHEBYSHEV);					CHKERRABORT(MPI_COMM_WORLD,ierr);
+      return;
+    case PREONLY:
+      ierr = KSPSetType(_ksp, (char*) KSPPREONLY);					CHKERRABORT(MPI_COMM_WORLD,ierr);
+      return;
+    default:
+      std::cerr << "ERROR:  Unsupported PETSC Solver: "
+		<< this->_solver_type               << std::endl
+		<< "Continuing with PETSC defaults" << std::endl;
+    }
+  }
+} //end namespace femus
+
+#endif 
+