--- conflicted
+++ resolved
@@ -12,18 +12,12 @@
 
 namespace femus {
 
-
-<<<<<<< HEAD
-
 //Basic finite element for VB
 //it is not quadratic and linear altogether, it is only quadratic or linear
 // The CONNECTION between GEOM ELEMENT, FE And QUADRATURE is to be cleared out
 // The generation of the sparsity pattern in particular starts with mesh - geom-element - feelem (nodetodof)
 // one understands that for instance if you have a Quad8 mesh and you want a Quad9 finite element
-=======
-class Utils;
 
->>>>>>> 84eff4b8
 
 class FEElemBase  {
 
