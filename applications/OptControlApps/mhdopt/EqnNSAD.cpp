--- conflicted
+++ resolved
@@ -313,7 +313,6 @@
 
   {//BEGIN BOUNDARY  // *****************************************************************
   
-<<<<<<< HEAD
     const uint mesh_vb = BB;
 
     const uint nel_e = ml_prob.GetMeshTwo()._off_el[mesh_vb][ml_prob.GetMeshTwo()._NoLevels*ml_prob.GetMeshTwo()._iproc+Level+1];
@@ -321,12 +320,8 @@
  
    for (uint iel=0;iel < (nel_e - nel_b) ; iel++) {
      
-    CurrentElem       currelem(BB,&my_system,ml_prob.GetMeshTwo(),ml_prob.GetElemType());
-=======
-   const uint mesh_vb = BB;
-    
     CurrentElem       currelem(Level,BB,&my_system,ml_prob.GetMeshTwo(),ml_prob.GetElemType());
->>>>>>> 578ce098
+
     CurrentGaussPointBase & currgp = CurrentGaussPointBase::build(currelem,ml_prob.GetQrule(currelem.GetDim()));
    
 //=========INTERNAL QUANTITIES (unknowns of the equation) ==================
