//C++ includes 
#include <sys/stat.h>
#include <sys/types.h>
#include <iostream>
#include <cstdlib>
#include <sstream>

// External library include ( LibMesh, PETSc...) ------------------------------
#include "FEMTTUConfig.h"

// FEMuS
#include "paral.hpp" 
#include "FemusInit.hpp"
#include "Files.hpp"
#include "Physics.hpp"
#include "GeomEl.hpp"
#include "MeshTwo.hpp"
#include "FETypeEnum.hpp"
#include "FEElemBase.hpp"
#include "QRule.hpp"
#include "EquationsMap.hpp"
#include "TimeLoop.hpp"
#include "Typedefs.hpp"
#include "Quantity.hpp"
#include "QTYnumEnum.hpp"
#include "Box.hpp"  //for the DOMAIN


// application 
#include "Temp_conf.hpp"
#include "TempQuantities.hpp"
#include "TempPhysics.hpp"
#include "EqnNS.hpp"
#include "EqnT.hpp"

 
// =======================================
// TEMPERATURE + NS optimal control problem
// ======================================= 

 int main(int argc, char** argv) {

  // ====== FemusInit =====  //put this as the first call because mpi is initialized here
  FemusInit init(argc,argv);
  
 // ======= Files ========================
  Files files("./"); 
        files.ConfigureRestart();
        files.CheckIODirectories();
        files.RedirectCout();
        files.CopyInputFiles();
   // at this point everything is in the folder of the current run!!!!

  // ======= MyPhysics (implemented as child of Physics) ========================
  RunTimeMap<double> physics_map("Physics",files._output_path);
  TempPhysics phys(physics_map);
              phys.set_nondimgroups(); //implement it
  const double Lref  =  phys._physrtmap.get("Lref");     // reference L

  // ======= Mesh =====
  RunTimeMap<double> mesh_map("Mesh",files._output_path);
  Mesh mesh(files,mesh_map,Lref);
  
  // ======= MyDomainShape  (optional, implemented as child of Domain) ====================
  RunTimeMap<double> box_map("Box",files._output_path);
  Box mybox(mesh.get_dim(),box_map);
      mybox.init(mesh.get_Lref());
  
  mesh.SetDomain(&mybox);    
  
  mesh.ReadMeshFile(); 
  mesh.PrintForVisualizationAllLEVAllVB();
  
  phys.set_mesh(&mesh);
  
// ======  QRule ================================ //so far we have ONLY ONE quadrature rule for all the equations
  std::vector<QRule>   qrule;
  qrule.reserve(VB);
  for (int vb=0;vb < VB; vb++) { 
          QRule qrule_temp(mesh._GeomEl[vb]); 
         qrule.push_back(qrule_temp);
  }
  
  // =======Abstract FEElems =====  //remember to delete the FE at the end
<<<<<<< HEAD
  std::vector< std::vector<FEElemBase*> >  FEElements_vec(VB); 
  std::vector<FEElemBase*> FEElements(QL);
  const std::string  FEFamily[QL] = {"biquadratic","linear","constant"}; 
=======
  std::vector<FEElemBase*> FEElements(QL);
>>>>>>> 84eff4b8
  
  for (int fe=0; fe<QL; fe++) {
    FEElements[fe] = FEElemBase::build(mesh._GeomEl[VV],fe);  //The order of the fe is established by the library
    FEElements[fe]->AssociateQRule(qrule);
    FEElements[fe]->evaluate_shape_at_qp(fe);
  }
<<<<<<< HEAD

  for (int vb=0;vb < VB; vb++) { 
  FEElements_vec[vb] = FEElements;
  }
=======
>>>>>>> 84eff4b8
  
  // ======== TimeLoop ===================================
  TimeLoop time_loop(files); 
           time_loop._timemap.read();
           time_loop._timemap.print();

  // ===== QuantityMap =========================================
  QuantityMap  qty_map(phys);

  Temperature temperature("Qty_Temperature",qty_map,1,FE_TEMPERATURE);     qty_map.set_qty(&temperature);
  TempLift       templift("Qty_TempLift",qty_map,1,FE_TEMPERATURE);        qty_map.set_qty(&templift);  
  TempAdj         tempadj("Qty_TempAdj",qty_map,1,FE_TEMPERATURE);         qty_map.set_qty(&tempadj);  
  TempDes         tempdes("Qty_TempDes",qty_map,1,FE_TEMPERATURE);         qty_map.set_qty(&tempdes);  
  Pressure       pressure("Qty_Pressure",qty_map,1,FE_PRESSURE);           qty_map.set_qty(&pressure);
  Velocity       velocity("Qty_Velocity",qty_map,mesh.get_dim(),FE_VELOCITY);   qty_map.set_qty(&velocity);  

#if FOURTH_ROW==1
  Pressure pressure_2("Qty_Pressure_2",qty_map,1,T4_ORD);            qty_map.set_qty(&pressure_2);
#endif 
  
  // ===== end QuantityMap =========================================

  // ====== EquationsMap =================================
  EquationsMap equations_map(files,phys,qty_map,mesh,FEElements_vec,qrule,time_loop);  //here everything is passed as BASE STUFF, like it should!
                                                                                   //the equations need: physical parameters, physical quantities, Domain, FE, QRule, Time discretization  
  
//===============================================
//================== Add EQUATIONS AND ======================
//========= associate an EQUATION to QUANTITIES ========
//========================================================
// not all the Quantities need an association with equation
//once you associate one quantity in the internal map of an equation, then it is immediately to be associated to that equation,
//   so this operation of set_eqn could be done right away in the moment when you put the quantity in the equation
 
#if NS_EQUATIONS==1
  //to retrieve a quantity i can take it from the qtymap of the problem  //but here, in the main, i can take that quantity directly...
// std::vector<Quantity*> InternalVect_NS;
// InternalVect_NS.push_back(&velocity);      
// InternalVect_NS.push_back(&pressure);        
std::vector<Quantity*> InternalVect_NS(2); 
InternalVect_NS[0] = &velocity;  velocity.SetPosInAssocEqn(0);
InternalVect_NS[1] = &pressure;  pressure.SetPosInAssocEqn(1);

  EqnNS* eqnNS = new EqnNS(InternalVect_NS,equations_map);  equations_map.set_eqs(eqnNS);
  
           velocity.set_eqn(eqnNS);
           pressure.set_eqn(eqnNS);
#endif
  
#if T_EQUATIONS==1
std::vector<Quantity*> InternalVect_Temp( 3 + FOURTH_ROW );  //of course this must be exactly equal to the following number of get_qty
                                                             // can I do this dynamic? 
                                                             // well, the following order is essential, because it is the same order 
                                                             // as the BLOCKS in the MATRIX, but at least with add you can avoid setting also the SIZE explicitly.
                                                             //The order in which you put the push_back instructions is essential and it gives you 
                                                             //the order in the std::vector!!!
InternalVect_Temp[0] = &temperature;       temperature.SetPosInAssocEqn(0);
InternalVect_Temp[1] = &templift;             templift.SetPosInAssocEqn(1);
InternalVect_Temp[2] = &tempadj;               tempadj.SetPosInAssocEqn(2);

#if FOURTH_ROW==1
InternalVect_Temp[3] = &pressure_2;         pressure_2.SetPosInAssocEqn(3);
#endif

  EqnT* eqnT = new EqnT(InternalVect_Temp,equations_map);
  equations_map.set_eqs(eqnT);  

        temperature.set_eqn(eqnT);
           templift.set_eqn(eqnT);
            tempadj.set_eqn(eqnT);
   #if FOURTH_ROW==1
         pressure_2.set_eqn(eqnT);
   #endif

#endif   

//================================ 
//========= End add EQUATIONS  and ========
//========= associate an EQUATION to QUANTITIES ========
//================================

//Ok now that the mesh file is there i want to COMPUTE the MG OPERATORS... but I want to compute them ONCE and FOR ALL,
//not for every equation... but the functions belong to the single equation... I need to make them EXTERNAL
// then I'll have A from the equation, PRL and REST from a MG object.
//So somehow i'll have to put these objects at a higher level... but so far let us see if we can COMPUTE and PRINT from HERE and not from the gencase
	 
//   eqnNS->ComputeMatrix();  //CLEARLY THIS FUNCTION DOES NOT WORK AT THIS POINT, because not all the data in the mesh class are filled here! 
                           //In fact, part of them is only filled by gencase
	 
  equations_map.setDofBcOpIc();    //once you have the list of the equations, you loop over them to initialize everything
  equations_map.TransientSetup();  // reset the initial state (if restart) and print the Case

  phys.transient_loopPlusJ(equations_map);

// at this point, the run has been completed 
  files.PrintRunForRestart(DEFAULT_LAST_RUN);/*(iproc==0)*/  //============= prepare default for next restart ==========  
  files.log_petsc();
  
// ============  clean ================================
  // here we clean all that we allocated as new in the main
  equations_map.clean();  //deallocates the map of equations
  for (int fe=0; fe<QL; fe++)  {  delete FEElements[fe]; }

  mesh.clear();
  
  
  return 0;
}<|MERGE_RESOLUTION|>--- conflicted
+++ resolved
@@ -82,26 +82,19 @@
   }
   
   // =======Abstract FEElems =====  //remember to delete the FE at the end
-<<<<<<< HEAD
   std::vector< std::vector<FEElemBase*> >  FEElements_vec(VB); 
   std::vector<FEElemBase*> FEElements(QL);
   const std::string  FEFamily[QL] = {"biquadratic","linear","constant"}; 
-=======
-  std::vector<FEElemBase*> FEElements(QL);
->>>>>>> 84eff4b8
   
   for (int fe=0; fe<QL; fe++) {
     FEElements[fe] = FEElemBase::build(mesh._GeomEl[VV],fe);  //The order of the fe is established by the library
     FEElements[fe]->AssociateQRule(qrule);
     FEElements[fe]->evaluate_shape_at_qp(fe);
   }
-<<<<<<< HEAD
 
   for (int vb=0;vb < VB; vb++) { 
   FEElements_vec[vb] = FEElements;
   }
-=======
->>>>>>> 84eff4b8
   
   // ======== TimeLoop ===================================
   TimeLoop time_loop(files); 
