
#include "FemusDefault.hpp"

#include "DenseMatrix.hpp"
#include "SparseMatrix.hpp"
#include "DenseVector.hpp"
#include "NumericVector.hpp"
#include "LinearEquationSolver.hpp"

#include "Math.hpp"
#include "MultiLevelMeshTwo.hpp"
#include "MultiLevelProblem.hpp"
#include "FETypeEnum.hpp"
#include "NormTangEnum.hpp"
#include "VBTypeEnum.hpp"
#include "QTYnumEnum.hpp"
#include "Domain.hpp"
#include "CurrentGaussPoint.hpp"
#include "CurrentElem.hpp"
#include "Box.hpp"
  

//application
#include "OptLoop.hpp"
#include "TempQuantities.hpp"


//===================================================
/// This function assembles the matrix and the rhs:
 void GenMatRhsNS(MultiLevelProblem &ml_prob, unsigned Level, const unsigned &gridn, const bool &assemble_matrix)  {

   SystemTwo & my_system = ml_prob.get_system<SystemTwo>("Eqn_NS");
    
   const uint   _AdvPic_fl = 1;
   const uint   _AdvNew_fl = 0;
   const uint   _Stab_fl = 0;
   const double _Komp_fac = 0.;

   const double time =  0.;//ml_prob._timeloop._curr_time;
   
//========== PROCESSOR INDEX
  const uint myproc = ml_prob.GetMeshTwo()._iproc;

//==========FLAG FOR STATIONARITY OR NOT
  const int NonStatNS = (int) ml_prob.GetInputParser().get("NonStatNS");
  const double     dt = 1.;

//========= BCHandling =========
  const double penalty_val = ml_prob.GetMeshTwo().GetRuntimeMap().get("penalty_val");    

  //========== GEOMETRIC ELEMENT ========
  const uint           space_dim = ml_prob.GetMeshTwo().get_dim();
  const uint mesh_ord = (int) ml_prob.GetMeshTwo().GetRuntimeMap().get("mesh_ord");
  const uint meshql   = (int) ml_prob.GetMeshTwo().GetRuntimeMap().get("meshql"); //======== ELEMENT MAPPING =======


  //=======density and viscosity===================
  const double rhof = ml_prob.GetInputParser().get("rho0");
  const double  muf = ml_prob.GetInputParser().get("mu0");
  //====== reference values ========================
//====== related to Quantities on which Operators act, and to the choice of the "LEADING" EQUATION Operator
  const double IRe = 1./ml_prob.GetInputParser().get("Re");
  const double IFr = 1./ml_prob.GetInputParser().get("Fr");
//================================================  

//================================================  
//=======Operators @ gauss =======================
  std::vector<double>    dphijdx_g(space_dim); // ShapeDer(): used for Laplacian,Divergence, ..., associated to an Unknown Quantity
  std::vector<double>    dphiidx_g(space_dim); // Test(): used for Laplacian,Advection,Divergence... associated to an Unknown Quantity
  std::vector<double>     AdvRhs_g(space_dim); //Operator: Adv(u,u,phi)
//================================================  

  {//BEGIN VOLUME
//========================
//========================
    const uint mesh_vb = VV;
  
<<<<<<< HEAD
    const uint nel_e = ml_prob.GetMeshTwo()._off_el[mesh_vb][ml_prob.GetMeshTwo()._NoLevels*myproc+Level+1];
    const uint nel_b = ml_prob.GetMeshTwo()._off_el[mesh_vb][ml_prob.GetMeshTwo()._NoLevels*myproc+Level];

  for (int iel=0; iel < (nel_e - nel_b); iel++) {
    
    CurrentElem       currelem(VV,&my_system,ml_prob.GetMeshTwo(),ml_prob.GetElemType());
=======
    CurrentElem       currelem(Level,VV,&my_system,ml_prob.GetMeshTwo(),ml_prob.GetElemType());
>>>>>>> 578ce098
    CurrentGaussPointBase & currgp = CurrentGaussPointBase::build(currelem,ml_prob.GetQrule(currelem.GetDim()));
 
  
//=========INTERNAL QUANTITIES (unknowns of the equation) ==================
    CurrentQuantity VelOld(currgp);
    VelOld._qtyptr   = my_system.GetUnknownQuantitiesVector()[QTYZERO]; //an alternative cannot exist, because it is an Unknown of This Equation
    VelOld.VectWithQtyFillBasic();
    VelOld.Allocate();

   const uint   qtyzero_ord  = VelOld._FEord;
   const uint   qtyzero_ndof = VelOld._ndof; 
//     Velocity*  vel_castqtyptr = static_cast<Velocity*>(VelOld._qtyptr); //casting for quantity-specific functions

//=========
    CurrentQuantity pressOld(currgp);
    pressOld._qtyptr   = my_system.GetUnknownQuantitiesVector()[QTYONE];
    pressOld.VectWithQtyFillBasic();
    pressOld.Allocate();

   const uint qtyone_ord  = pressOld._FEord;
   const uint qtyone_ndof = pressOld._ndof; 

   //order
   const uint  qtyZeroToOne_DofOffset = VelOld._ndof*VelOld._dim;
   
//========= END INTERNAL QUANTITIES (unknowns of the equation) =================

//=========EXTERNAL QUANTITIES (couplings) =====
  //========= //DOMAIN MAPPING
    CurrentQuantity xyz(currgp); //domain
    xyz._dim      = space_dim;
    xyz._FEord    = meshql;
    xyz._ndof     = currelem.GetElemType(xyz._FEord)->GetNDofs();
    xyz.Allocate();
    
    //==================Quadratic domain, auxiliary, must be QUADRATIC!!! ==========
  CurrentQuantity xyz_refbox(currgp);
  xyz_refbox._dim      = space_dim;
  xyz_refbox._FEord    = mesh_ord; //this must be QUADRATIC!!!
  xyz_refbox._ndof     = NVE[ ml_prob.GetMeshTwo()._geomelem_flag[currelem.GetDim()-1] ][BIQUADR_FE];
  xyz_refbox.Allocate();
    
//other Physical constant Quantities
//=======gravity==================================
  CurrentQuantity gravity(currgp);
  gravity._dim = space_dim;
//   gravity.Allocate(); CANNOT DO THIS NOW BECAUSE NOT ALL THE DATA FOR THE ALLOCATION ARE FILLED
  gravity._val_g.resize(gravity._dim);
  gravity._val_g[0] = ml_prob.GetInputParser().get("dirgx");
  gravity._val_g[1] = ml_prob.GetInputParser().get("dirgy");
  if ( space_dim == 3 )   gravity._val_g[2] = ml_prob.GetInputParser().get("dirgz"); 

//========================
//========================
 
    currelem.Mat().zero();
    currelem.Rhs().zero(); 

    currelem.SetDofobjConnCoords(myproc,iel);
    currelem.SetMidpoint();

    currelem.ConvertElemCoordsToMappingOrd(xyz);
    currelem.TransformElemNodesToRef(ml_prob.GetMeshTwo().GetDomain(),&xyz_refbox._val_dofs[0]);    

//=======RETRIEVE the DOFS of the UNKNOWN QUANTITIES,i.e. MY EQUATION
    currelem.SetElDofsBc();
      VelOld.GetElemDofs();
    pressOld.GetElemDofs();

//======== TWO PHASE WORLD
    double rho_nd =  1.;
    double  mu_nd =  1.;
//======== TWO PHASE WORLD

    
//==============================================================
//================== GAUSS LOOP (qp loop) ======================
//==============================================================
   const uint el_ngauss = ml_prob.GetQrule(currelem.GetDim()).GetGaussPointsNumber();
   
    for (uint qp = 0; qp < el_ngauss; qp++) {  

//=======here starts the "COMMON SHAPE PART"==================
// the call of these things should be related to the Operator
//also, the choice of the QuadratureRule should be dependent of the Involved Operators
//and the FE orders on which these Operators act
//after the COMMON SHAPE PART i dont want to have any dependence on qp anymore!
//these  phi and dphi are used for the different stages:
//BEFORE i: by the interpolation functions
//INSIDE i: for the tEST functions and derivatives
//INSIDE j: for the SHAPE functions and derivatives
//again, it should be the Operator to decide what functions to be called,
//for what FE ORDER and what DERIVATIVE ORDER
//if we decide that the PREPARATION of the tEST and SHAPE 
//of a certain Unknown are COMMON TO ALL,
//Then we must only concentrate on preparing the OTHER involved quantities in that Operator
for (uint fe = 0; fe < QL; fe++)     {          
  currgp.SetPhiElDofsFEVB_g (fe,qp);
  currgp.SetDPhiDxezetaElDofsFEVB_g (fe,qp);  
  }
	  
const double      det = dt*currgp.JacVectVV_g(xyz);   //InvJac: is the same for both QQ and LL!
const double dtxJxW_g = det*ml_prob.GetQrule(currelem.GetDim()).GetGaussWeight(qp);
const double     detb = det/el_ngauss;
	  
for (uint fe = 0; fe < QL; fe++)     { 
  currgp.SetDPhiDxyzElDofsFEVB_g   (fe,qp);
  currgp.ExtendDphiDxyzElDofsFEVB_g(fe);
  }
//=======end of the "COMMON SHAPE PART"==================

//now we want to fill the element matrix and rhs with ONLY values AT GAUSS POINTS
//we can divide the values at Gauss points into three parts:
//1-constant values
//2-values which depend on (i)
//3-values which depend on (i,j)
//1- can be used for filling both Ke and Fe
//2- can be used to fill Fe and also Ke
//3- can be used only for filling Ke

//Here, before entering the (i,j) loop, you compute quantities that DO NOT depend on (i,j),
//therefore the ELEMENT SUM, GAUSS SUM And tEST/SHAPE sums have ALL been performed
//but, these quantities depend on idim and jdim, because they are  involved in multiplications with tEST and SHAPE functions

//Internal Quantities
      VelOld.val_g();     //fills _val_g, needs _val_dofs
      VelOld.grad_g();     //fills _grad_g, needs _val_dofs //TODO can we see the analogies between JacVectVV_g and grad_g?
//Advection all VelOld
      for (uint idim=0; idim<space_dim; idim++) { AdvRhs_g[idim]=0.;}
          for (uint idim=0; idim<space_dim; idim++)  {
	    for (uint b=0; b<space_dim; b++) {
	    AdvRhs_g[idim] += VelOld._val_g[b]*VelOld._grad_g[idim][b]; }   }   //TODO NONLIN // grad is [ivar][idim], i.e. [u v w][x y z]
//Divergence VelOld
	  double Div_g=0.;
          for (uint idim=0; idim<space_dim; idim++)    Div_g += VelOld._grad_g[idim][idim];     //TODO NONLIN

       
#ifdef AXISYMX
      dtxJxW_g  *=yyg;  //what is the symmetry axis? I guess the x axis.
#endif

//==============================================================
//========= FILLING ELEMENT MAT/RHS (i loop) ====================
//==============================================================
// TODO according to the order we should switch DIM loop and DOF loop
    for (uint i=0; i<qtyzero_ndof; i++)     {
//======="COMMON tEST PART for QTYZERO": func and derivative, of the QTYZERO FE ORD ==========
        //in this part we follow the Test Fncs of the FIRST QUANTITY of THIS Equation
        //since the Equation in this FE code is in WEAK FORM,
        //every Operator would have the test FUNCTIONS as ONE and ONLY ONE OF THEIR ARGUMENTS 
                                    const double phii_g       =      currgp._phi_ndsQLVB_g[qtyzero_ord][i];
        for (uint idim=0; idim<space_dim; idim++)  dphiidx_g[idim] = currgp._dphidxyz_ndsQLVB_g[qtyzero_ord][i+idim*qtyzero_ndof];
//======= END "COMMON tEST PART for QTYZERO" ==========
	
	  for (uint idim=0; idim<space_dim; idim++) {
            const uint irowq=i+idim*qtyzero_ndof;  //  (i):       dof of the tEST function
                                                  //(idim): component of the tEST function
           currelem.Rhs()(irowq) += 
         currelem.GetBCDofFlag()[irowq]*
           dtxJxW_g*(          NonStatNS*rho_nd*     VelOld._val_g[idim]*phii_g/dt  //time
                            + _AdvNew_fl*rho_nd*          AdvRhs_g[idim]*phii_g     //TODO NONLIN
                            +            rho_nd*IFr*gravity._val_g[idim]*phii_g     // gravity                           
                               )
            + (1-currelem.GetBCDofFlag()[irowq])*detb*VelOld._val_dofs[irowq] //Dirichlet bc    
	;
          }
           // end filling element rhs u

  for (uint idim=0; idim<space_dim; idim++) { // filling diagonal for Dirichlet bc
          const uint irowq = i+idim*qtyzero_ndof;
          currelem.Mat()(irowq,irowq) += (1-currelem.GetBCDofFlag()[irowq])*detb;
        }
                                       // end filling diagonal for Dirichlet bc

//============ QTYZERO x QTYZERO dofs matrix (A matrix) ============
        for (uint j=0; j< qtyzero_ndof; j++) {
//======="COMMON SHAPE PART for QTYZERO": func and derivative, of the QTYZERO FE ORD ==========
//   (j):       dof of the SHAPE function
           double                                  phij_g       =      currgp._phi_ndsQLVB_g[qtyzero_ord][j];
           for (uint idim=0; idim<space_dim; idim++) dphijdx_g[idim] = currgp._dphidxyz_ndsQLVB_g[qtyzero_ord][j+idim*qtyzero_ndof];
//======= END "COMMON SHAPE PART for QTYZERO" ==========
  
          double Lap_g=Math::dot(&dphijdx_g[0],&dphiidx_g[0],space_dim);
	  double Adv_g=Math::dot(&VelOld._val_g[0],&dphijdx_g[0],space_dim);
          
          for (uint idim=0; idim<space_dim; idim++) { //filled in as 1-2-3 // 4-5-6 // 7-8-9
            int irowq = i+idim*qtyzero_ndof;      //(i) is still the dof of the tEST functions
                                                  //(idim): component of the tEST functions

            currelem.Mat()(irowq,j+idim*qtyzero_ndof)  // diagonal blocks [1-5-9] [idim(rows),idim(columns)]  //(idim): component of the SHAPE functions
               += 
            currelem.GetBCDofFlag()[irowq]*    
            dtxJxW_g*(
                   +NonStatNS*                           rho_nd*phij_g*phii_g/dt
                 + _AdvPic_fl*                           rho_nd* Adv_g*phii_g                //TODO NONLIN
                 + _AdvNew_fl*rho_nd*phij_g*VelOld._grad_g[idim][idim]*phii_g                //TODO NONLIN
                 + _AdvPic_fl*_Stab_fl*rho_nd*        0.5*Div_g*phij_g*phii_g                //TODO NONLIN
                 +                         mu_nd*IRe*(      dphijdx_g[idim]*dphiidx_g[idim] + Lap_g)
               );

            int idimp1=(idim+1)%space_dim;    // block +1 [2-6-7] [idim(rows),idim+1(columns)]  //(idimp1): component of the SHAPE functions
            currelem.Mat()(irowq,j+idimp1*qtyzero_ndof)
               +=
            currelem.GetBCDofFlag()[irowq]*
            dtxJxW_g*(
                   _AdvNew_fl*rho_nd*phij_g*VelOld._grad_g[idim][idimp1]*phii_g           //TODO NONLIN
                              +            mu_nd*IRe*(     dphijdx_g[idim]*dphiidx_g[idimp1])
               );
#if (DIMENSION==3)
	    
            int idimp2=(idim+2)%space_dim;   // block +2 [3-4-8] [idim(rows),idim+2(columns)]  //(idimp2): component of the SHAPE functions
            currelem.Mat()(irowq,j+idimp2*qtyzero_ndof)
               +=
           currelem.GetBCDofFlag()[irowq]*           
            dtxJxW_g*(
                   _AdvNew_fl*rho_nd*phij_g*VelOld._grad_g[idim][idimp2]*phii_g          //TODO NONLIN
                              +            mu_nd*IRe*(     dphijdx_g[idim]*dphiidx_g[idimp2])
               );
#endif
          }
 
        } 
//============ END QTYZERO x QTYZERO dofs matrix (A matrix) ============

//============ QTYZERO x QTYONE dofs matrix (B^T matrix) // ( p*div(v) ) (NS eq) ============
       for (uint j=0; j<qtyone_ndof; j++) {
//======="COMMON SHAPE PART for QTYONE" ==================
	 const double psij_g = currgp._phi_ndsQLVB_g[qtyone_ord][j];
//======="COMMON SHAPE PART for QTYONE" - END ============

          const int jclml = j + qtyZeroToOne_DofOffset;
          for (uint idim=0; idim<space_dim; idim++) {
            uint irowq = i+idim*qtyzero_ndof;
            currelem.Mat()(irowq,jclml) +=
               currelem.GetBCDofFlag()[irowq]*                    
               dtxJxW_g*(-psij_g*dphiidx_g[idim]);   /**   (-1.)*/
	    
           } 

        }
//============ END QTYZERO x QTYONE dofs matrix (B^T matrix) ============

          if (i < qtyone_ndof) {
//======="COMMON tEST PART for QTYONE" ============
          double psii_g = currgp._phi_ndsQLVB_g[qtyone_ord][i];
//======= "COMMON tEST PART for QTYONE" - END ============
	  const uint irowl = i + qtyZeroToOne_DofOffset;
          currelem.Rhs()(irowl)=0.;  // rhs
 //             Mat()(irowl,j+space_dim*qtyzero_ndof)  += (1./dt)*dtxJxW_g*(psii_g*psij_g)*_Komp_fac/dt;  //no bc here (KOMP dp/dt=rho*div)

          for (uint j=0; j<qtyzero_ndof; j++) { // B element matrix q*div(u)
//======="COMMON SHAPE PART for QTYZERO" ==================
            for (uint idim=0; idim<space_dim; idim++) dphijdx_g[idim] = currgp._dphidxyz_ndsQLVB_g[qtyzero_ord][j+idim*qtyzero_ndof];
//======="COMMON SHAPE PART for QTYZERO" - END ============
	    
            for (uint idim=0; idim<space_dim; idim++) currelem.Mat()(irowl,j+idim*qtyzero_ndof) += -/*(1./dt)**/dtxJxW_g*psii_g*dphijdx_g[idim]; 
                }

        }
                         // end pressure eq (cont)
      }
//===================================================================
//========= END FILLING ELEMENT MAT/RHS (i loop) =====================
//===================================================================
    }
//==============================================================
//================== END GAUSS LOOP (qp loop) ======================
//==============================================================
    
    ///  Add element matrix and rhs to the global ones.
                   my_system._A[Level]->add_matrix(currelem.Mat(),currelem.GetDofIndices());
                   my_system._b[Level]->add_vector(currelem.Rhs(),currelem.GetDofIndices());

    
  } 
  // end of element loop

 
  }//END VOLUME
  
    // *****************************************************************
    // *****************************************************************
    // *****************************************************************

   {//BEGIN BOUNDARY  // *****************************************************************

    const uint mesh_vb = BB;

    const uint nel_e = ml_prob.GetMeshTwo()._off_el[mesh_vb][ml_prob.GetMeshTwo()._NoLevels*myproc+Level+1];
    const uint nel_b = ml_prob.GetMeshTwo()._off_el[mesh_vb][ml_prob.GetMeshTwo()._NoLevels*myproc+Level];
   
  for (uint iel=0; iel < (nel_e - nel_b) ; iel++) {
  
    CurrentElem       currelem(Level,BB,&my_system,ml_prob.GetMeshTwo(),ml_prob.GetElemType());
    CurrentGaussPointBase & currgp = CurrentGaussPointBase::build(currelem,ml_prob.GetQrule(currelem.GetDim()));
 
  
//=========INTERNAL QUANTITIES (unknowns of the equation) ==================
    CurrentQuantity VelOld(currgp);
    VelOld._qtyptr   = my_system.GetUnknownQuantitiesVector()[QTYZERO]; //an alternative cannot exist, because it is an Unknown of This Equation
    VelOld.VectWithQtyFillBasic();
    VelOld.Allocate();

   const uint   qtyzero_ord  = VelOld._FEord;
   const uint   qtyzero_ndof = VelOld._ndof; 
//     Velocity*  vel_castqtyptr = static_cast<Velocity*>(VelOld._qtyptr); //casting for quantity-specific functions

//=========
    CurrentQuantity pressOld(currgp);
    pressOld._qtyptr   = my_system.GetUnknownQuantitiesVector()[QTYONE];
    pressOld.VectWithQtyFillBasic();
    pressOld.Allocate();

   const uint qtyone_ord  = pressOld._FEord;
   const uint qtyone_ndof = pressOld._ndof; 

   //order
   const uint  qtyZeroToOne_DofOffset = VelOld._ndof*VelOld._dim;
   
//========= END INTERNAL QUANTITIES (unknowns of the equation) =================

//=========EXTERNAL QUANTITIES (couplings) =====
  //========= //DOMAIN MAPPING
    CurrentQuantity xyz(currgp); //domain
    xyz._dim      = space_dim;
    xyz._FEord    = meshql;
    xyz._ndof     = currelem.GetElemType(xyz._FEord)->GetNDofs();
    xyz.Allocate();
    
    //==================Quadratic domain, auxiliary, must be QUADRATIC!!! ==========
  CurrentQuantity xyz_refbox(currgp);
  xyz_refbox._dim      = space_dim;
  xyz_refbox._FEord    = mesh_ord; //this must be QUADRATIC!!!
  xyz_refbox._ndof     = NVE[ ml_prob.GetMeshTwo()._geomelem_flag[currelem.GetDim()-1] ][BIQUADR_FE];
  xyz_refbox.Allocate();

//=== auxiliary Operators at the boundary
//   double strainU_g['dimension']['dimension'];
//   double strainUtrDn_g['dimension'];

     currelem.Mat().zero();  
     currelem.Rhs().zero();

     currelem.SetDofobjConnCoords(myproc,iel);
     currelem.SetMidpoint();
     
     currelem.ConvertElemCoordsToMappingOrd(xyz);
     currelem.TransformElemNodesToRef(ml_prob.GetMeshTwo().GetDomain(),&xyz_refbox._val_dofs[0]);    

     currelem.SetElDofsBc();
     
       VelOld.GetElemDofs();
     pressOld.GetElemDofs();

//============ BC =======
       int press_fl = currelem.Bc_ComputeElementBoundaryFlagsFromNodalFlagsForPressure(VelOld,pressOld); 
//========END BC============

//==============================================================
//================== GAUSS LOOP (qp loop) ======================
//==============================================================
   const uint el_ngauss = ml_prob.GetQrule(currelem.GetDim()).GetGaussPointsNumber();
   
    for (uint qp=0; qp< el_ngauss; qp++) {
            
//======= "COMMON SHAPE PART"============================
 for (uint fe = 0; fe < QL; fe++)     {
   currgp.SetPhiElDofsFEVB_g (fe,qp);
   currgp.SetDPhiDxezetaElDofsFEVB_g (fe,qp); 
}

        const double det   = dt*currgp.JacVectBB_g(xyz);
	const double dtxJxW_g = det*ml_prob.GetQrule(currelem.GetDim()).GetGaussWeight(qp);
//=======end "COMMON SHAPE PART"===================================

//-------- pressure==============
    //"predof" VS "post gauss method"
    //pay attention to this fact: even if we are in the equation to which pressure is associated
    //(pressure is an unknown here!), we might prefer using the FUNCTION instead,
    //in order to get some values that DO NOT CHANGE with the solution
    //so i'm using the FUNCTION of an UNKNOWN, it is not an external quantity  
	  //clearly, this is ALTERNATIVE to the command
	  
   
   xyz_refbox.val_g();
      pressOld._qtyptr->Function_txyz(time,&xyz_refbox._val_g[0],&pressOld._val_g[0]);
       
	  VelOld.val_g();

//==============================================================
//========= FILLING ELEMENT MAT/RHS (i loop) ====================
//==============================================================
      for (uint i=0; i<qtyzero_ndof; i++) {

	const double phii_g = currgp._phi_ndsQLVB_g[qtyzero_ord][i];

         for (uint idim=0; idim< space_dim; idim++)    {
	   
             uint irowq=i+idim*qtyzero_ndof;
            currelem.Rhs()(irowq)  += 
         currelem.GetBCDofFlag()[irowq]*           
           dtxJxW_g*( -1.*0.*press_fl*pressOld._val_g[0]*currgp.get_normal_ptr()[idim]*phii_g );
	   
	 }
           //end of idim loop

     }
//==============================================================
//========= END FILLING ELEMENT MAT/RHS (i loop) ====================
//==============================================================
    } 
//==================================================================
//================== END GAUSS LOOP (qp loop) ======================
//==================================================================
    
    my_system._A[Level]->add_matrix(currelem.Mat(),currelem.GetDofIndices());
    my_system._b[Level]->add_vector(currelem.Rhs(),currelem.GetDofIndices());

    
  }
  // end of BDRYelement loop

    
    }
  // END BOUNDARY ******************************
  



#ifdef DEFAULT_PRINT_INFO
 std::cout << " GenMatRhs " << my_system.name() << ": assembled  Level " << Level
           << " with " << my_system._A[Level]->m() << " dofs" << std::endl;
#endif

    return;
}<|MERGE_RESOLUTION|>--- conflicted
+++ resolved
@@ -75,16 +75,13 @@
 //========================
     const uint mesh_vb = VV;
   
-<<<<<<< HEAD
     const uint nel_e = ml_prob.GetMeshTwo()._off_el[mesh_vb][ml_prob.GetMeshTwo()._NoLevels*myproc+Level+1];
     const uint nel_b = ml_prob.GetMeshTwo()._off_el[mesh_vb][ml_prob.GetMeshTwo()._NoLevels*myproc+Level];
 
   for (int iel=0; iel < (nel_e - nel_b); iel++) {
     
-    CurrentElem       currelem(VV,&my_system,ml_prob.GetMeshTwo(),ml_prob.GetElemType());
-=======
     CurrentElem       currelem(Level,VV,&my_system,ml_prob.GetMeshTwo(),ml_prob.GetElemType());
->>>>>>> 578ce098
+    
     CurrentGaussPointBase & currgp = CurrentGaussPointBase::build(currelem,ml_prob.GetQrule(currelem.GetDim()));
  
   
