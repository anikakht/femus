--- conflicted
+++ resolved
@@ -13,11 +13,7 @@
     clock_t AssemblyTime=0;
     clock_t start_time, end_time;
   
-<<<<<<< HEAD
-    adept::Stack & s = FemusInit::adeptStack;
-=======
     adept::Stack & s = FemusInit::_adeptStack;
->>>>>>> 9ad87a33
     //    static adept::Stack s; 
     
     //pointers and references
