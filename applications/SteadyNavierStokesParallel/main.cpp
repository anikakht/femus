#include "ElemType.hpp"
#include "MultiLevelProblem.hpp"
#include "Fluid.hpp"
#include "Parameter.hpp"
#include "FemTTUInit.hpp"
#include "NumericVector.hpp"
#include "LinearEquationSolver.hpp"
#include "SparseMatrix.hpp"
#include "NonLinearImplicitSystem.hpp"
#include "LinearImplicitSystem.hpp"

using std::cout;
using std::endl;
   
void AssembleMatrixResNS(MultiLevelProblem &ml_prob, unsigned level, const unsigned &gridn, const bool &assembe_matrix);
void AssembleMatrixResT(MultiLevelProblem &ml_prob, unsigned level, const unsigned &gridn, const bool &assembe_matrix);


double InitVariableU(const double &x, const double &y, const double &z);


bool SetBoundaryCondition(const double &x, const double &y, const double &z,const char name[], 
			  double &value, const int FaceName, const double time);

bool SetRefinementFlag(const double &x, const double &y, const double &z, const int &ElemGroupNumber,const int &level);

int main(int argc,char **args) {
  bool linear=1;
  bool vanka=0;
//   if(argc == 2) {
//     if( strcmp("vanka",args[1])) vanka=0;
//   }
//   else {
//     cout << "No input arguments!" << endl;
//     exit(0);
//   }
  
  /// Init Petsc-MPI communicator
  FemTTUInit mpinit(argc,args,MPI_COMM_WORLD);
  
  /// INIT MESH =================================  
  
  unsigned short nm,nr;
  nm=5;
  std::cout<<"MULTIGRID levels: "<< nm << endl;

  nr=0;
  std::cout<<"MAX_REFINEMENT levels: " << nr << endl<< endl;
  
  int tmp=nm;  nm+=nr;  nr=tmp;
  
  char *infile = new char [50];
 
  sprintf(infile,"./input/nsbenc.neu");
  
  //Adimensional quantity (Lref,Uref)
  double Lref = 1.;
  double Uref = 1.;
  
  //Steadystate NonLinearMultiLevelProblem  
  MultiLevelProblem ml_prob(nm,nr,infile,"seventh",Lref,SetRefinementFlag);
  
  // add fluid material
  Parameter parameter(Lref,Uref);
  
  // Generate fluid Object (Adimensional quantities,viscosity,density,fluid-model)
<<<<<<< HEAD
  Fluid fluid(parameter,0.01,1.,"Newtonian",0.001,1.);
=======
  //Fluid fluid(parameter,0.001,1.,"Newtonian",0.001,1.);
  
  Fluid fluid(parameter,0.001,1,"Newtonian",0.001,1.);
>>>>>>> 98ac0263
  cout << "Fluid properties: " << endl;
  cout << fluid << endl;
  
  ml_prob.parameters.set<Fluid>("Fluid") = fluid;
  
  // generate solution vector
  ml_prob.AddSolution("T","biquadratic");
  ml_prob.AddSolution("U","biquadratic");
  ml_prob.AddSolution("V","biquadratic");
  // the pressure variable should be the last for the Schur decomposition
<<<<<<< HEAD
  ml_prob.AddSolution("P","disc_linear");
  ml_prob.AssociatePropertyToSolution("P","Pressure");
=======
  nl_ml_prob.AddSolution("P","disc_linear");
  //nl_ml_prob.AssociatePropertyToSolution("P","Pressure");
>>>>>>> 98ac0263
 
  //Initialize (update Init(...) function)
  ml_prob.Initialize("U",InitVariableU);
  ml_prob.Initialize("V");
  ml_prob.Initialize("P");
  ml_prob.Initialize("T");
  
  //Set Boundary (update Dirichlet(...) function)
  ml_prob.AttachSetBoundaryConditionFunction(SetBoundaryCondition);
  ml_prob.GenerateBdc("U");
  ml_prob.GenerateBdc("V");
  ml_prob.GenerateBdc("P");
  ml_prob.GenerateBdc("T");
  
  //create systems
  // add the system Navier-Stokes to the MultiLevel problem
  NonLinearImplicitSystem & system1 = ml_prob.add_system<NonLinearImplicitSystem> ("Navier-Stokes");
  system1.AddSolutionToSytemPDE("U");
  system1.AddSolutionToSytemPDE("V");
  system1.AddSolutionToSytemPDE("P");
  
  // add the system Temperature to the MultiLevel problem
  LinearImplicitSystem & system2 = ml_prob.add_system<LinearImplicitSystem> ("Temperature");
  system2.AddSolutionToSytemPDE("T");

  // init all the systems
  ml_prob.init();
   
  // System Navier-Stokes
  system1.AttachAssembleFunction(AssembleMatrixResNS);  
  system1.SetMaxNumberOfNonLinearIterations(10);
  system1.SetMaxNumberOfLinearIterations(1);
  system1.SetAbsoluteConvergenceTolerance(1.e-10);  
  system1.SetMgType(F_CYCLE);
<<<<<<< HEAD
  system1.SetMaxNumberOfNonLinearIterations(3);
  
  system1.SetNumberPreSmoothingStep(1);
  system1.SetNumberPostSmoothingStep(1);
  system1.SetMgSmoother(GMRES_SMOOTHER);
//   system1.AddStabilization(true);
//   system1.ClearVankaIndex();
//   system1.AddVariableToVankaIndex("U");
//   system1.AddVariableToVankaIndex("V");
//   system1.AddVariableToVankaIndex("P");
//   system1.SetSolverFineGrids(GMRES);
//   system1.SetPreconditionerFineGrids(ILU_PRECOND);
//   system1.SetVankaSchurOptions(false,1);
  system1.SetTolerances(1.e-12,1.e-20,1.e+50,4);
//   system1.SetSchurTolerances(1.e-12,1.e-20,1.e+50,4);
//   system1.SetDimVankaBlock(3);
=======
>>>>>>> 98ac0263
   
  // System Temperature
  system2.AttachAssembleFunction(AssembleMatrixResT);
  system2.SetMaxNumberOfLinearIterations(6);
  system2.SetAbsoluteConvergenceTolerance(1.e-10);  
  system2.SetMgType(F_CYCLE);
  
  
  // Solving
  // System Navier-Stokes system
  std::cout << std::endl;
  std::cout << " *********** Navier-Stokes ************  " << std::endl;
  ml_prob.get_system("Navier-Stokes").solve();
  
  // System Temperature system
  std::cout << std::endl;
  std::cout << " *********** Temperature ************* " << std::endl;
//   ml_prob.get_system("Temperature").solve();
   
  /// Print all solutions
  std::vector<std::string> print_vars;
  print_vars.push_back("U");
  print_vars.push_back("V");
  print_vars.push_back("P");
  print_vars.push_back("T");
  
  ml_prob.printsol_vtu_inline("biquadratic",print_vars);
  
  
  nl_ml_prob.printsol_gmv_binary("biquadratic",0,1);
  
  
  // Destroy all the new systems
  ml_prob.clear();
  
  /// Destroy the last PETSC objects (the name has to be changed)
  ml_prob.FreeMultigrid(); 
   
  delete [] infile;
  return 0;
}

//-----------------------------------------------------------------------------------------------------------------

bool SetRefinementFlag(const double &x, const double &y, const double &z, const int &ElemGroupNumber, const int &level) {
  bool refine=0;
  // refinemenet based on Elemen Group Number
  if(ElemGroupNumber==5 ) {
    refine=1;
  }
  if(ElemGroupNumber==6 ){//&& level<2) {
    refine=1;
  }
  if(ElemGroupNumber==7 ) {
    refine=0;
  }

  return refine;
}

//--------------------------------------------------------------------------------------------------------------

double InitVariableU(const double &x, const double &y, const double &z) { 
   double um = 0.2;
   double  value=1.5*um*(4.0/(0.1681))*y*(0.41-y); 
   return value;
}

//-------------------------------------------------------------------------------------------------------------------

bool SetBoundaryCondition(const double &x, const double &y, const double &z,const char name[], 
			  double &value, const int FaceName, const double time){
  bool test=1; //Dirichlet
  value=0.;
  //   cout << "Time bdc : " <<  time << endl;
  if(!strcmp(name,"U")) {
    if(1==FaceName){   //inflow
      test=1;
      double um = 0.2; // U/Uref
      value=1.5*0.2*(4.0/(0.1681))*y*(0.41-y);
    }  
    else if(2==FaceName ){  //outflow
      test=0;
      //    test=1;
      value=0.;
    }
    else if(3==FaceName ){  // no-slip fluid wall
      test=1;
      value=0.;	
    }
    else if(4==FaceName ){  // no-slip solid wall
      test=1;
      value=0.;
    }
  }  
  else if(!strcmp(name,"V")){
    if(1==FaceName){            //inflow
      test=1;
      value=0.;
    }  
    else if(2==FaceName ){      //outflow
      test=0;
      //    test=1;
      value=0.;
    }
    else if(3==FaceName ){      // no-slip fluid wall
      test=1;
      value=0;
    }
    else if(4==FaceName ){      // no-slip solid wall
      test=1;
      value=0.;
    }
  }
  else if(!strcmp(name,"W")){
    if(1==FaceName){
      test=1;
      value=0.;
    }  
    else if(2==FaceName ){  
      test=1;
      value=0.;
    }
    else if(3==FaceName ){  
      test=1;
      value=0.;
    }
    else if(4==FaceName ){  
      test=1;
      value=0.;
    }
  }
  else if(!strcmp(name,"P")){
    if(1==FaceName){
      test=0;
      value=0.;
    }  
    else if(2==FaceName ){  
      test=0;
      value=0.;
    }
    else if(3==FaceName ){  
      test=0;
      value=0.;
    }
    else if(4==FaceName ){  
      test=0;
      value=0.;
    }
  }
  else if(!strcmp(name,"T")) {
    if(1==FaceName){   //inflow
      test=1;
      value=1;
    }  
    else if(2==FaceName ){  //outflow
      test=0;
      value=0.;
    }
    else if(3==FaceName ){  // no-slip fluid wall
      test=0;
      value=0.;	
    }
    else if(4==FaceName ){  // no-slip solid wall
      test=1;
      value=5.;
    }
  }  
  
  return test;
}

// //------------------------------------------------------------------------------------------------------------


void AssembleMatrixResNS(MultiLevelProblem &ml_prob, unsigned level, const unsigned &gridn, const bool &assembe_matrix){
     
  //pointers 
  Solution*	 mysolution  	             = ml_prob._solution[level];
  NonLinearImplicitSystem& my_nnlin_impl_sys = ml_prob.get_system<NonLinearImplicitSystem>("Navier-Stokes");
  LinearEquationSolver*  mylsyspde	     = my_nnlin_impl_sys._LinSolver[level];   
  const char* pdename                        = my_nnlin_impl_sys.name().c_str();
  
  mesh*		 mymsh    	= ml_prob._msh[level];
  elem*		 myel		= mymsh->el;
  SparseMatrix*	 myKK		= mylsyspde->_KK;
  NumericVector* myRES 		= mylsyspde->_RES;
    
  //data
  const unsigned dim = mymsh->GetDimension();
  unsigned nel= mymsh->GetElementNumber();
  unsigned igrid= mymsh->GetGridNumber();
  unsigned iproc = mymsh->GetProcID();
  unsigned nprocs = mymsh->GetNumProcs();
  double ILambda= 0; 
  double IRe = ml_prob.parameters.get<Fluid>("Fluid").get_IReynolds_number();
  bool penalty = true; //mylsyspde->GetStabilization();
  const bool symm_mat = false;//mylsyspde->GetMatrixProperties();
  const bool NavierStokes = true; 
  unsigned nwtn_alg = 1; 
  bool newton = true; 
  
  // solution and coordinate variables
  const char Solname[4][2] = {"U","V","W","P"};
  vector < unsigned > SolPdeIndex(dim+1);
  vector < unsigned > SolIndex(dim+1);  
  
  const char coordinate_name[3][2] = {"X","Y","Z"};
  vector < unsigned > coordinate_Index(dim);
  vector< vector < double> > coordinates(dim);
  
  for(unsigned ivar=0; ivar<dim; ivar++) {
    SolPdeIndex[ivar]=my_nnlin_impl_sys.GetSolPdeIndex(&Solname[ivar][0]);
    SolIndex[ivar]=ml_prob.GetIndex(&Solname[ivar][0]);
    coordinate_Index[ivar]=ml_prob.GetIndex(&coordinate_name[ivar][0]);
  }
  SolPdeIndex[dim]=my_nnlin_impl_sys.GetSolPdeIndex(&Solname[3][0]);
  SolIndex[dim]=ml_prob.GetIndex(&Solname[3][0]);       
  //solution order
  unsigned order_ind2 = ml_prob.SolType[SolIndex[0]];
  unsigned end_ind2   = mymsh->GetEndIndex(order_ind2);
  unsigned order_ind1 = ml_prob.SolType[SolIndex[dim]];
  unsigned end_ind1   = mymsh->GetEndIndex(order_ind1);
  
  // declare 
  vector < int > metis_node2; 
  vector < int > node1;
  vector< vector< int > > KK_dof(dim+1); 
  vector <double> phi2;
  vector <double> gradphi2;
  const double *phi1;
  double Weight2;
  double normal[3];
  vector< vector< double > > F(dim+1);
  vector< vector< vector< double > > > B(dim+1); 
  
  // reserve
  const unsigned max_size = static_cast< unsigned > (ceil(pow(3,dim)));
  metis_node2.reserve(max_size);
  node1.reserve( static_cast< unsigned > (ceil(pow(2,dim))));
  for(int i=0;i<dim;i++) {
    coordinates[i].reserve(max_size);
  }
  phi2.reserve(max_size);
  gradphi2.reserve(max_size*dim);	
  for(int i=0;i<dim;i++) {
    KK_dof[i].reserve(max_size);
  }
   
  for(int i=0;i<dim+1;i++) F[i].reserve(max_size);
    
  if(assembe_matrix){
    for(int i=0;i<dim+1;i++){
      B[i].resize(dim+1);
      for(int j=0;j<dim+1;j++){
	B[i][j].reserve(max_size*max_size);
      }
    }
  }
    
  vector < double > SolVAR(dim+1);
  vector < vector < double > > gradSolVAR(dim);
  for(int i=0;i<dim;i++) {
    gradSolVAR[i].resize(dim);  
  }
  
  // Set to zeto all the entries of the matrix
  if(assembe_matrix) myKK->zero();
  
  // *** element loop ***
 
  for (int iel=mymsh->IS_Mts2Gmt_elem_offset[iproc]; iel < mymsh->IS_Mts2Gmt_elem_offset[iproc+1]; iel++) {

    unsigned kel = mymsh->IS_Mts2Gmt_elem[iel];
    short unsigned kelt=myel->GetElementType(kel);
    unsigned nve2=myel->GetElementDofNumber(kel,end_ind2);
    unsigned nve1=myel->GetElementDofNumber(kel,end_ind1);
    
    //set to zero all the entries of the FE matrices
    metis_node2.resize(nve2);
    node1.resize(nve1);
    phi2.resize(nve2);
    gradphi2.resize(nve2*dim);
    for(int ivar=0; ivar<dim; ivar++) {
      coordinates[ivar].resize(nve2);
      KK_dof[ivar].resize(nve2);
      
      F[SolPdeIndex[ivar]].resize(nve2);
      memset(&F[SolPdeIndex[ivar]][0],0,nve2*sizeof(double));
      
      if(assembe_matrix){
	B[SolPdeIndex[ivar]][SolPdeIndex[ivar]].resize(nve2*nve2);
	B[SolPdeIndex[ivar]][SolPdeIndex[dim]].resize(nve2*nve1);
	B[SolPdeIndex[dim]][SolPdeIndex[ivar]].resize(nve1*nve2);
	memset(&B[SolPdeIndex[ivar]][SolPdeIndex[ivar]][0],0,nve2*nve2*sizeof(double));
	memset(&B[SolPdeIndex[ivar]][SolPdeIndex[dim]][0],0,nve2*nve1*sizeof(double));
	memset(&B[SolPdeIndex[dim]][SolPdeIndex[ivar]][0],0,nve1*nve2*sizeof(double));
      }
    }
    KK_dof[dim].resize(nve1);
    F[SolPdeIndex[dim]].resize(nve1);
    memset(&F[SolPdeIndex[dim]][0],0,nve1*sizeof(double));
      
      
    if(assembe_matrix*nwtn_alg==2){
      for(int ivar=0; ivar<dim; ivar++) {
	for(int ivar2=1; ivar2<dim; ivar2++) {
	  B[SolPdeIndex[ivar]][SolPdeIndex[(ivar+ivar2)%dim]].resize(nve2*nve2);
	  memset(&B[SolPdeIndex[ivar]][SolPdeIndex[(ivar+ivar2)%dim]][0],0,nve2*nve2*sizeof(double));
	}
      }
    }
  
    if(assembe_matrix*penalty){
      B[SolPdeIndex[dim]][SolPdeIndex[dim]].resize(nve1*nve1,0.);
      memset(&B[SolPdeIndex[dim]][SolPdeIndex[dim]][0],0,nve1*nve1*sizeof(double));
    }
    
    for( unsigned i=0;i<nve2;i++){
      unsigned inode=myel->GetElementVertexIndex(kel,i)-1u;
      unsigned inode_metis=mymsh->GetMetisDof(inode,2);
      metis_node2[i]=inode_metis;
      for(unsigned ivar=0; ivar<dim; ivar++) {
	coordinates[ivar][i]=(*mysolution->_Sol[coordinate_Index[ivar]])(inode_metis);
	KK_dof[ivar][i]=mylsyspde->GetKKDof(SolIndex[ivar],SolPdeIndex[ivar],inode);
      }
    }
    
    for(unsigned i=0;i<nve1;i++) {
      unsigned inode=(order_ind1<dim)?(myel->GetElementVertexIndex(kel,i)-1u):(kel+i*nel);
      node1[i]=inode;
      KK_dof[dim][i]=mylsyspde->GetKKDof(SolIndex[dim],SolPdeIndex[dim],inode);
    }
   
    if(igrid==gridn || !myel->GetRefinedElementIndex(kel)) {
      // *** Gauss poit loop ***
      for(unsigned ig=0;ig < ml_prob.type_elem[kelt][order_ind2]->GetGaussPointNumber(); ig++) {
	// *** get Jacobian and test function and test function derivatives ***
	(ml_prob.type_elem[kelt][order_ind2]->*(ml_prob.type_elem[kelt][order_ind2])->Jacobian_ptr)(coordinates,ig,Weight2,phi2,gradphi2);
	phi1=ml_prob.type_elem[kelt][order_ind1]->GetPhi(ig);

	//velocity variable
	for(unsigned ivar=0; ivar<dim; ivar++) {
	  SolVAR[ivar]=0;
	  for(unsigned ivar2=0; ivar2<dim; ivar2++){ 
	    gradSolVAR[ivar][ivar2]=0; 
	  }
	  unsigned SolIndex=ml_prob.GetIndex(&Solname[ivar][0]);
	  unsigned SolType=ml_prob.GetSolType(&Solname[ivar][0]);
	  for(unsigned i=0; i<nve2; i++) {
	    double soli = (*mysolution->_Sol[SolIndex])(metis_node2[i]);
	    SolVAR[ivar]+=phi2[i]*soli;
	    for(unsigned ivar2=0; ivar2<dim; ivar2++){
	      gradSolVAR[ivar][ivar2] += gradphi2[i*dim+ivar2]*soli; 
	    }
	  }
	}
	//pressure variable
	SolVAR[dim]=0;
	unsigned SolIndex=ml_prob.GetIndex(&Solname[3][0]);
	unsigned SolType=ml_prob.GetSolType(&Solname[3][0]);
	for(unsigned i=0; i<nve1; i++){
	  unsigned sol_dof = mymsh->GetMetisDof(node1[i],SolType);
	  double soli = (*mysolution->_Sol[SolIndex])(sol_dof);
	  SolVAR[dim]+=phi1[i]*soli;
	}

	// *** phi_i loop ***
	for(unsigned i=0; i<nve2; i++){
	
	  //BEGIN RESIDUALS A block ===========================
	  for(unsigned ivar=0; ivar<dim; ivar++) {
	    double Adv_rhs=0;
	    double Lap_rhs=0;
	    for(unsigned ivar2=0; ivar2<dim; ivar2++) {
	      Lap_rhs += gradphi2[i*dim+ivar2]*gradSolVAR[ivar][ivar2];
	      Adv_rhs += SolVAR[ivar2]*gradSolVAR[ivar][ivar2];
	    }
	    F[SolPdeIndex[ivar]][i]+= (-IRe*Lap_rhs-NavierStokes*Adv_rhs*phi2[i]+IRe*SolVAR[dim]*gradphi2[i*dim+ivar])*Weight2;
	    //F[SolPdeIndex[ivar]][i]+= (-IRe*Lap_rhs+ IRe*SolVAR[dim]*gradphi2[i*dim+ivar])*Weight2; 
	  }
	  //END RESIDUALS A block ===========================
	  
	  if(assembe_matrix){
	    // *** phi_j loop ***
	    for(unsigned j=0; j<nve2; j++) {
	      double Lap=0;
	      double Adv1=0;
	      double Adv2 = phi2[i]*phi2[j]*Weight2;
	      for(unsigned ivar=0; ivar<dim; ivar++) {
		// Laplacian
		Lap  += gradphi2[i*dim+ivar]*gradphi2[j*dim+ivar]*Weight2;
		// advection term I
		Adv1 += SolVAR[ivar]*gradphi2[j*dim+ivar]*phi2[i]*Weight2;
	      }

	      for(unsigned ivar=0; ivar<dim; ivar++) {    
		B[SolPdeIndex[ivar]][SolPdeIndex[ivar]][i*nve2+j] += IRe*Lap+ NavierStokes*newton*Adv1;
// 		if(nwtn_alg==2){
// 		  // Advection term II
// 		  B[SolPdeIndex[ivar]][SolPdeIndex[ivar]][i*nve2+j]       += Adv2*gradSolVAR[ivar][ivar];
// 		  for(unsigned ivar2=1; ivar2<dim; ivar2++) {
// 		    B[SolPdeIndex[ivar]][SolPdeIndex[(ivar+ivar2)%dim]][i*nve2+j] += Adv2*gradSolVAR[ivar][(ivar+ivar2)%dim];
// 		  }
// 		}
	      }
  	    } //end phij loop
	    
	    // *** phi1_j loop ***
	    for(unsigned j=0; j<nve1; j++){
	      for(unsigned ivar=0; ivar<dim; ivar++) {
		B[SolPdeIndex[ivar]][SolPdeIndex[dim]][i*nve1+j] -= IRe*gradphi2[i*dim+ivar]*phi1[j]*Weight2;
	      }
	    } //end phi1_j loop
	  } // endif assembe_matrix
	} //end phii loop
  

	// *** phi1_i loop ***
	for(unsigned i=0; i<nve1; i++){
	  //BEGIN RESIDUALS B block ===========================
	  double div = 0;
	  for(unsigned ivar=0; ivar<dim; ivar++) {
	    div += gradSolVAR[ivar][ivar];
	  }
	  F[SolPdeIndex[dim]][i]+= (phi1[i]*div +penalty*ILambda*phi1[i]*SolVAR[dim])*Weight2;
	  //END RESIDUALS  B block ===========================
	  
	  if(assembe_matrix){
	    // *** phi_j loop ***
	    for(unsigned j=0; j<nve2; j++) {
	      for(unsigned ivar=0; ivar<dim; ivar++) {
		B[SolPdeIndex[dim]][SolPdeIndex[ivar]][i*nve2+j]-= phi1[i]*gradphi2[j*dim+ivar]*Weight2;
	      }
	    }  //end phij loop
	  } // endif assembe_matrix
	}  //end phi1_i loop
	
	if(assembe_matrix * penalty){  //block nve1 nve1
	  // *** phi_i loop ***
	  for(unsigned i=0; i<nve1; i++){
	    // *** phi_j loop ***
	    for(unsigned j=0; j<nve1; j++){
	      B[SolPdeIndex[dim]][SolPdeIndex[dim]][i*nve1+j]-= ILambda*phi1[i]*phi1[j]*Weight2;
	    }
	  }
	}   //end if penalty
      }  // end gauss point loop
      
      //--------------------------------------------------------------------------------------------------------
      // Boundary Integral
      //number of faces for each type of element
      if (igrid==gridn || !myel->GetRefinedElementIndex(kel) ) {
     
	unsigned nfaces = myel->GetElementFaceNumber(kel);

	// loop on faces
	for(unsigned jface=0;jface<nfaces;jface++){ 
	  
	  // look for boundary faces
	  if(myel->GetFaceElementIndex(kel,jface)<0){
	    for(unsigned ivar=0; ivar<dim; ivar++) {
	      ml_prob.ComputeBdIntegral(pdename, &Solname[ivar][0], kel, jface, level, ivar);
	    }
	  }
	}	
      }
      //--------------------------------------------------------------------------------------------------------
    } // endif single element not refined or fine grid loop
    //--------------------------------------------------------------------------------------------------------
    //Sum the local matrices/vectors into the Global Matrix/Vector
    for(unsigned ivar=0; ivar<dim; ivar++) {
      myRES->add_vector_blocked(F[SolPdeIndex[ivar]],KK_dof[ivar]);
      if(assembe_matrix){
	myKK->add_matrix_blocked(B[SolPdeIndex[ivar]][SolPdeIndex[ivar]],KK_dof[ivar],KK_dof[ivar]);  
	myKK->add_matrix_blocked(B[SolPdeIndex[ivar]][SolPdeIndex[dim]],KK_dof[ivar],KK_dof[dim]);
	myKK->add_matrix_blocked(B[SolPdeIndex[dim]][SolPdeIndex[ivar]],KK_dof[dim],KK_dof[ivar]);
	if(nwtn_alg==2){
	  for(unsigned ivar2=1; ivar2<dim; ivar2++) {
	    myKK->add_matrix_blocked(B[SolPdeIndex[ivar]][SolPdeIndex[(ivar+ivar2)%dim]],KK_dof[ivar],KK_dof[(ivar+ivar2)%dim]);  
	  }
	}
      }
    }
    //Penalty
    if(assembe_matrix*penalty) myKK->add_matrix_blocked(B[SolPdeIndex[dim]][SolPdeIndex[dim]],KK_dof[dim],KK_dof[dim]);
    myRES->add_vector_blocked(F[SolPdeIndex[dim]],KK_dof[dim]);
    //--------------------------------------------------------------------------------------------------------  
  } //end list of elements loop for each subdomain
  
  
  if(assembe_matrix) myKK->close();
  myRES->close();
  // ***************** END ASSEMBLY *******************
}

//------------------------------------------------------------------------------------------------------------
void AssembleMatrixResT(MultiLevelProblem &ml_prob, unsigned level, const unsigned &gridn, const bool &assembe_matrix){
  
  //pointers and references
  Solution*      mysolution	       = ml_prob._solution[level];
  LinearImplicitSystem& mylin_impl_sys = ml_prob.get_system<LinearImplicitSystem>("Temperature");
  LinearEquationSolver*  mylsyspde     = mylin_impl_sys._LinSolver[level];   
  mesh*          mymsh		       = ml_prob._msh[level];
  elem*          myel		       = mymsh->el;
  SparseMatrix*  myKK		       = mylsyspde->_KK;
  NumericVector* myRES		       = mylsyspde->_RES;
   
  //data
  const unsigned	dim	= mymsh->GetDimension();
  unsigned 		nel	= mymsh->GetElementNumber();
  unsigned 		igrid	= mymsh->GetGridNumber();
  unsigned 		iproc	= mymsh->GetProcID();
  double		IPe	= 1./(ml_prob.parameters.get<Fluid>("Fluid").get_Peclet_number());  
  
  //solution variable
  unsigned SolIndex;  
  unsigned SolPdeIndex;
  SolIndex=ml_prob.GetIndex("T");
  SolPdeIndex=mylin_impl_sys.GetSolPdeIndex("T");
  //solution order
  unsigned order_ind = ml_prob.SolType[SolIndex];
  unsigned end_ind   = mymsh->GetEndIndex(order_ind);
  
  //coordinates
  vector< vector < double> > coordinates(dim); 
  const char coordinate_name[3][2] = {"X","Y","Z"};
  vector < unsigned > coordinate_Index(dim);
  for(unsigned ivar=0; ivar<dim; ivar++) {
    coordinate_Index[ivar]=ml_prob.GetIndex(coordinate_name[ivar]);
  }
  
  // declare 
  vector< int > metis_node;
  vector< int > KK_dof;
  vector <double> phi;
  vector <double> gradphi;  
  double weight;
  vector< double > F;
  vector< double > B;
 
  // reserve 
  const unsigned max_size = static_cast< unsigned > (ceil(pow(3,dim)));
  metis_node.reserve(max_size);
  KK_dof.reserve(max_size);
  for(int i=0;i<dim;i++) 
    coordinates[i].reserve(max_size);
  phi.reserve(max_size);
  gradphi.reserve(max_size*dim);
  F.reserve(max_size);
  B.reserve(max_size*max_size);
  
  // Set to zeto all the entries of the Global Matrix
  if(assembe_matrix) myKK->zero();
  
  // *** element loop ***
 
  for (int iel=mymsh->IS_Mts2Gmt_elem_offset[iproc]; iel < mymsh->IS_Mts2Gmt_elem_offset[iproc+1]; iel++) {

    unsigned kel = mymsh->IS_Mts2Gmt_elem[iel];
    short unsigned kelt=myel->GetElementType(kel);
    unsigned nve=myel->GetElementDofNumber(kel,end_ind);
    
    // resize
    metis_node.resize(nve);
    KK_dof.resize(nve);
    phi.resize(nve);
    gradphi.resize(nve*dim);	
    for(int i=0;i<dim;i++){
      coordinates[i].resize(nve);
    }
    
    // set to zero all the entries of the FE matrices
    F.resize(nve);
    memset(&F[0],0,nve*sizeof(double));
    if(assembe_matrix){
      B.resize(nve*nve);
      memset(&B[0],0,nve*nve*sizeof(double));
    }
    
    // get local to global mappings
    for( unsigned i=0;i<nve;i++){
      unsigned inode=myel->GetElementVertexIndex(kel,i)-1u;	
      unsigned inode_metis=mymsh->GetMetisDof(inode,2);
      metis_node[i]=inode_metis;
      for(unsigned ivar=0; ivar<dim; ivar++) {
	coordinates[ivar][i]=(*mysolution->_Sol[coordinate_Index[ivar]])(inode_metis);
      }
      KK_dof[i]=mylsyspde->GetKKDof(SolIndex,SolPdeIndex,inode);
    }
        
    if(igrid==gridn || !myel->GetRefinedElementIndex(kel)) {
      // *** Gauss poit loop ***
      for(unsigned ig=0;ig < ml_prob.type_elem[kelt][order_ind]->GetGaussPointNumber(); ig++) {
	// *** get Jacobian and test function and test function derivatives ***
	(ml_prob.type_elem[kelt][order_ind]->*(ml_prob.type_elem[kelt][order_ind])->Jacobian_ptr)(coordinates,ig,weight,phi,gradphi);
	//Temperature and velocity current solution
	double SolT=0;
	vector < double > gradSolT(dim,0.);
	for(unsigned ivar=0; ivar<dim; ivar++){
	  gradSolT[ivar]=0; 
	}
	vector < double > SolU(dim,0.);
	vector < unsigned > SolIndexU(dim);
	SolIndexU[0]=ml_prob.GetIndex("U");
	SolIndexU[1]=ml_prob.GetIndex("V");
	if(dim==3) SolIndexU[2]=ml_prob.GetIndex("W");
	  	  
	unsigned SolType=ml_prob.GetSolType("T");
	for(unsigned i=0; i<nve; i++) {
	  double soli = (*mysolution->_Sol[SolIndex])(metis_node[i]);
	  SolT+=phi[i]*soli;
	  for(unsigned ivar2=0; ivar2<dim; ivar2++) gradSolT[ivar2] += gradphi[i*dim+ivar2]*soli; 
	  for(int j=0;j<dim;j++)  {
	    SolU[j]+=phi[i]*(*mysolution->_Sol[SolIndexU[j]])(metis_node[i]);
	  }
	}
	// *** phi_i loop ***
	for(unsigned i=0; i<nve; i++){
	  //BEGIN RESIDUALS A block ===========================
	  double Adv_rhs=0;
	  double Lap_rhs=0;
	  for(unsigned ivar=0; ivar<dim; ivar++) {
	    Lap_rhs += gradphi[i*dim+ivar]*gradSolT[ivar];
	    Adv_rhs += SolU[ivar]*gradSolT[ivar];
	  }
	  F[i]+= (-IPe*Lap_rhs-Adv_rhs*phi[i])*weight; 		    
	  //END RESIDUALS A block ===========================
	  if(assembe_matrix){
	    // *** phi_j loop ***
	    for(unsigned j=0; j<nve; j++) {
	      double Lap=0;
	      double Adv1=0;
	      for(unsigned ivar=0; ivar<dim; ivar++) {
	      // Laplacian
		Lap  += gradphi[i*dim+ivar]*gradphi[j*dim+ivar]*weight;
		// advection term I
		Adv1 += SolU[ivar]*gradphi[j*dim+ivar]*phi[i]*weight;
	      }
	      B[i*nve+j] += IPe*Lap + Adv1;
	    } // end phij loop
	  } // end phii loop
	} // endif assembe_matrix
      } // end gauss point loop
    } // endif single element not refined or fine grid loop
    //--------------------------------------------------------------------------------------------------------
    //Sum the local matrices/vectors into the global Matrix/vector
      
    myRES->add_vector_blocked(F,KK_dof);
    if(assembe_matrix) myKK->add_matrix_blocked(B,KK_dof,KK_dof);  
  } //end list of elements loop for each subdomain
    
  myRES->close();
  if(assembe_matrix) myKK->close();
  
   // ***************** END ASSEMBLY *******************
  
}

<|MERGE_RESOLUTION|>--- conflicted
+++ resolved
@@ -64,13 +64,9 @@
   Parameter parameter(Lref,Uref);
   
   // Generate fluid Object (Adimensional quantities,viscosity,density,fluid-model)
-<<<<<<< HEAD
-  Fluid fluid(parameter,0.01,1.,"Newtonian",0.001,1.);
-=======
   //Fluid fluid(parameter,0.001,1.,"Newtonian",0.001,1.);
   
   Fluid fluid(parameter,0.001,1,"Newtonian",0.001,1.);
->>>>>>> 98ac0263
   cout << "Fluid properties: " << endl;
   cout << fluid << endl;
   
@@ -81,13 +77,9 @@
   ml_prob.AddSolution("U","biquadratic");
   ml_prob.AddSolution("V","biquadratic");
   // the pressure variable should be the last for the Schur decomposition
-<<<<<<< HEAD
-  ml_prob.AddSolution("P","disc_linear");
-  ml_prob.AssociatePropertyToSolution("P","Pressure");
-=======
   nl_ml_prob.AddSolution("P","disc_linear");
   //nl_ml_prob.AssociatePropertyToSolution("P","Pressure");
->>>>>>> 98ac0263
+
  
   //Initialize (update Init(...) function)
   ml_prob.Initialize("U",InitVariableU);
@@ -122,7 +114,7 @@
   system1.SetMaxNumberOfLinearIterations(1);
   system1.SetAbsoluteConvergenceTolerance(1.e-10);  
   system1.SetMgType(F_CYCLE);
-<<<<<<< HEAD
+
   system1.SetMaxNumberOfNonLinearIterations(3);
   
   system1.SetNumberPreSmoothingStep(1);
@@ -139,8 +131,7 @@
   system1.SetTolerances(1.e-12,1.e-20,1.e+50,4);
 //   system1.SetSchurTolerances(1.e-12,1.e-20,1.e+50,4);
 //   system1.SetDimVankaBlock(3);
-=======
->>>>>>> 98ac0263
+
    
   // System Temperature
   system2.AttachAssembleFunction(AssembleMatrixResT);
