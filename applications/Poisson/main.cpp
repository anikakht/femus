#include "MultiLevelProblem.hpp"
#include "MultiLevelMesh.hpp"
#include "TransientSystem.hpp"
#include "NumericVector.hpp"
#include "Fluid.hpp"
#include "Parameter.hpp"
#include "FemTTUInit.hpp"
#include "SparseMatrix.hpp"
#include "VTKWriter.hpp"
#include "GMVWriter.hpp"
#include "XDMFWriter.hpp"
#include "NonLinearImplicitSystem.hpp"
#include "SolvertypeEnum.hpp"
#include "FElemTypeEnum.hpp"
#include <json/json.h>
#include <json/value.h>
#include "ParsedFunction.hpp"

using std::cout;
using std::endl;

using namespace femus;


void AssemblePoissonMatrixandRhs(MultiLevelProblem &ml_prob, unsigned level, const unsigned &gridn, const bool &assembe_matrix);


// double InitVariableU(const double &x, const double &y, const double &z);


// bool SetBoundaryCondition(const double &x, const double &y, const double &z,const char name[],
//                           double &value, const int FaceName, const double time);

// bool SetRefinementFlag(const double &x, const double &y, const double &z, const int &ElemGroupNumber,const int &level);



static std::string
readInputTestFile( const char *path )
{
    FILE *file = fopen( path, "rb" );
    if ( !file )
        return std::string("");
    fseek( file, 0, SEEK_END );
    long size = ftell( file );
    fseek( file, 0, SEEK_SET );
    std::string text;
    char *buffer = new char[size+1];
    buffer[size] = 0;
    if ( fread( buffer, 1, size, file ) == (unsigned long)size )
        text = buffer;
    fclose( file );
    delete[] buffer;
    return text;
}

static void show_usage()
{
    std::cout << "Use --inputfile variable to set the input file" << endl;
    std::cout << "e.g.: ./Poisson --inputfile $FEMUS_DIR/applications/Poisson/input/input.json" << std::endl;
}

ParsedFunction fpsource;


int main(int argc,char **argv) {

    std::string path;

    if(argc < 2)
    {
        std::cout << "Error: no input file specified!" << std::endl;
        show_usage();
        return 1;
    }

    for (int count = 1; count < argc; ++count)
    {
        std::string arg = argv[count];

        if ((arg == "-h") || (arg == "--help")) {
            show_usage();
            return 0;
        }
        else if ((arg == "-i") || (arg == "--inputfile"))
        {
            if (count + 1 < argc) {
                path = argv[++count];
            }
            else
            {
                std::cerr << "--input file option requires one argument." << std::endl;
                return 1;
            }
        }
    }

    // start reading input from file
    //-----------------------------------------------------------------------------------------------

    std::string input = readInputTestFile( path.c_str() );
    if ( input.empty() )
    {
        printf( "Failed to read input or empty input: %s\n", path.c_str() );
        return 1;
    }

    Json::Value root;   // will contains the root value after parsing.
    Json::Reader reader;
    bool parsingSuccessful = reader.parse(input, root );
    if ( !parsingSuccessful )
    {
        // report to the user the failure and their locations in the document.
        std::cout  << "Failed to parse configuration\n" << reader.getFormatedErrorMessages();
        return 1;
    }

    std::string filename = root["mesh"].get("filename", "").asString();

    int numelemx;
    int numelemy;
    int numelemz;
    double xa, xb, ya, yb, za, zb;
    ElemType elemtype;

    bool isBox = root["mesh"].get("first", "first").get("type", "type").get("box", false).asBool();
    if(isBox) {
        numelemx = root["mesh"].get("first", "first").get("type", "type").get("box","").get("nx", 2).asUInt();
        numelemy = root["mesh"].get("first", "first").get("type", "type").get("box","").get("ny", 2).asUInt();
        numelemz = root["mesh"].get("first", "first").get("type", "type").get("box","").get("nz", 2).asUInt();
        xa = root["mesh"].get("first", "first").get("type", "type").get("box","").get("xa", 0.).asDouble();
        xb = root["mesh"].get("first", "first").get("type", "type").get("box","").get("xb", 1.).asDouble();
        ya = root["mesh"].get("first", "first").get("type", "type").get("box","").get("ya", 0.).asDouble();
        yb = root["mesh"].get("first", "first").get("type", "type").get("box","").get("yb", 1.).asDouble();
        za = root["mesh"].get("first", "first").get("type", "type").get("box","").get("za", 0.).asDouble();
        zb = root["mesh"].get("first", "first").get("type", "type").get("box","").get("zb", 0.).asDouble();
        std::string elemtypestr = root["mesh"].get("first", "first").get("type", "type").get("box","").get("elem_type", "Quad9").asString();
        if(elemtypestr == "Quad9")
        {
            elemtype = QUAD9;
        }
        else if(elemtypestr == "Tri6")
        {
            elemtype = TRI6;
        }
        else if(elemtypestr == "Edge3")
        {
            elemtype = EDGE3;
        }
        else if(elemtypestr == "Hex27")
        {
            elemtype = HEX27;
        }
        else
	{
	    elemtype = INVALID_ELEM;
	}
        
    }

    bool isVarFirst = root["solution"].get("mesh", "mesh").get("first", "first").get("first", false).asBool();
    std::string variableName;
    FEOrder fe_order;
    if(isVarFirst) {
      variableName = root["solution"].get("mesh", "mesh").get("first", "first").get("first", "first").get("name", "Q").asString(); 
      
      std::string fe_order_str = root["solution"].get("mesh", "mesh").get("first", "first").get("first", "first").get("fe_order", "first").asString();
      if (!strcmp(fe_order_str.c_str(),"first"))
      {
        fe_order = FIRST;
      }
      else if (!strcmp(fe_order_str.c_str(),"serendipity"))
      {
        fe_order = SERENDIPITY;
      }
      else if (!strcmp(fe_order_str.c_str(),"second"))
      {
        fe_order = SECOND;
      }
      else
      {
        std::cerr << " Error: Lagrange finite element order not supported!" << std::endl;
        exit(1);
      }
    }
    else {
      std::cout << "no var specified" << std::endl;
      return 1; 
    }
    
<<<<<<< HEAD
    
    unsigned int nlevels = root["mgsolver"].get("nlevels", 1).asInt();
    unsigned int npresmoothing = root["mgsolver"].get("npresmoothing", 1).asUInt();
    unsigned int npostmoothing = root["mgsolver"].get("npostsmoothing", 1).asUInt();
    std::string smoother_type  = root["mgsolver"].get("smoother_type", "gmres").asString();
    std::string mg_type        = root["mgsolver"].get("mgtype", "V_cycle").asString();
    unsigned int max_number_linear_iteration = root["mgsolver"].get("max_number_linear_iteration", 6).asUInt();
    double abs_conv_tol        = root["mgsolver"].get("abs_conv_tol", 1.e-09).asDouble();
=======

    // solver
    unsigned int nlevels = root["multilevel_problem"].get("mesh", "mesh").get("first", "first").get("poisson", "poisson").get("linear_solver", "linear_solver")
                           .get("type", "type").get("multigrid", "multigrid").get("nlevels", 1).asInt();
    unsigned int npresmoothing = root["multilevel_problem"].get("mesh", "mesh").get("first", "first").get("poisson", "poisson").get("linear_solver", "linear_solver")
                                 .get("type", "type").get("multigrid", "multigrid").get("npresmoothing", 1).asUInt();
    unsigned int npostmoothing = root["multilevel_problem"].get("mesh", "mesh").get("first", "first").get("poisson", "poisson").get("linear_solver", "linear_solver")
                                 .get("type", "type").get("multigrid", "multigrid").get("npostsmoothing", 1).asUInt();
    unsigned int max_number_linear_iteration = root["multilevel_problem"].get("mesh", "mesh").get("first", "first").get("poisson", "poisson")
                                              .get("linear_solver", "linear_solver").get("max_number_linear_iteration", 6).asUInt();
    double abs_conv_tol        = root["multilevel_problem"].get("mesh", "mesh").get("first", "first").get("poisson", "poisson").get("linear_solver", "linear_solver")
                                 .get("abs_conv_tol", 1.e-09).asDouble();
>>>>>>> 4c478006

    MgType mgtype;
    std::string mg_type        = root["multilevel_problem"].get("mesh", "mesh").get("first", "first").get("poisson", "poisson").get("linear_solver", "linear_solver")
                                 .get("type", "type").get("multigrid", "multigrid").get("mg_type", "V_cycle").asString();
    if (!strcmp("V_cycle",mg_type.c_str()))
    {
        mgtype = V_CYCLE;
    }
    else if(!strcmp("F_cycle",mg_type.c_str()))
    {
        mgtype = F_CYCLE;
    }
    else if(!strcmp("F_cycle",mg_type.c_str()))
    {
        mgtype = F_CYCLE;
    }
    else {
        cout << "The selected MG cycle does not exist!" << endl;
        exit(1);
    }

    bool Vanka=0, Gmres=0, Asm=0;

    if( root["multilevel_problem"].get("mesh", "mesh").get("first", "first").get("poisson", "poisson").get("linear_solver", "linear_solver")
        .get("type", "type").get("multigrid", "multigrid").get("smoother", "smoother").get("type", "type").get("vanka", false).asBool() ) {
      Vanka=1;
    }
    else if( root["multilevel_problem"].get("mesh", "mesh").get("first", "first").get("poisson", "poisson").get("linear_solver", "linear_solver")
        .get("type", "type").get("multigrid", "multigrid").get("smoother", "smoother").get("type", "type").get("gmres", false).asBool() )     Gmres=1;
    else if( root["multilevel_problem"].get("mesh", "mesh").get("first", "first").get("poisson", "poisson").get("linear_solver", "linear_solver")
        .get("type", "type").get("multigrid", "multigrid").get("smoother", "smoother").get("type", "type").get("asm", false).asBool() )       Asm=1;

    if(Vanka+Gmres+Asm==0) {
        cout << "The selected MG smoother does not exist!" << endl;
        exit(1);
    }

    // end reading input from file
    //-----------------------------------------------------------------------------------------------

    
    // reading function
     std::string function;
     function = root["solution"].get("func_source", "0.").asString();
     std::string variables = "x";
     variables += ",y";
     variables += ",z";
     variables += ",t";
     
#ifdef HAVE_FPARSER       
       fpsource.SetExpression(function);
       fpsource.SetIndependentVariables(variables);
       fpsource.Parse();
#endif
       
       std::vector<std::string> facenamearray;
       std::vector<bool> ishomogeneousarray;
       std::vector<ParsedFunction> parsedfunctionarray;
       std::vector<BDCType> bdctypearray;
       
       const Json::Value boundary_conditions = root["solution"].get("mesh", "mesh").get("first", "first").get("first", "first").get("boundary_conditions", "boundary_conditions");
       for(unsigned int index=0; index<boundary_conditions.size(); ++index) {
	 
	 std::string facename = boundary_conditions[index].get("facename","to").asString();
         facenamearray.push_back(facename);
	 
	 std::string bdctypestr = boundary_conditions[index].get("bdc_type","to").asString(); 
         BDCType bdctype = DIRICHLET;
	 if (bdctypestr.compare("dirichlet") == 0) {
	     bdctype = DIRICHLET;
	 }
	 else if(bdctypestr.compare("neumann") == 0) {
	      bdctype = NEUMANN;
	 }
         else {
	       std::cout << "Boundary condition not implemented! Default one (Dirichlet) is set." << std::endl;
         }
         bdctypearray.push_back(bdctype);

	 bool ishomo = boundary_conditions[index].get("is_homogeneous",true).asBool(); 
	 ishomogeneousarray.push_back(ishomo);
	 
	 std::string bdcfuncstr = boundary_conditions[index].get("bdc_func","0.").asString();
	 ParsedFunction pfunc(bdcfuncstr, "x,y,z,t");
	 parsedfunctionarray.push_back(pfunc);
       }
       
    //---------------------------------------------------------------------------

    
    /// Init Petsc-MPI communicator
    FemTTUInit mpinit(argc,argv,MPI_COMM_WORLD);

    /// INIT MESH =================================

    unsigned short nm,nr;
    nm=nlevels;

    nr=0;

    int tmp=nm;
    nm+=nr;
    nr=tmp;

    //Adimensional quantity (Lref,Uref)
    double Lref = 1.;
    double Uref = 1.;

    //Steadystate NonLinearMultiLevelProblem
    MultiLevelMesh ml_msh;

    if(filename != "")
    {
        ml_msh.ReadCoarseMesh(filename.c_str(),"seventh",Lref);
    }
    else if(isBox)
    {
        ml_msh.BuildBrickCoarseMesh(numelemx,numelemy,numelemz,xa,xb,ya,yb,za,zb,elemtype,"seventh");
    }
    else
    {
        std::cout << "no input mesh specified. Please check to have added the keyword mesh in the input json file" << std::endl;
        return 1;
    }
    ml_msh.RefineMesh(nm,nr, NULL);
    
    ml_msh.print_info();

    MultiLevelSolution ml_sol(&ml_msh);

    // generate solution vector
    ml_sol.AddSolution("Sol", LAGRANGE, fe_order);

    //Initialize (update Init(...) function)
    ml_sol.Initialize("Sol");

    //Set Boundary (update Dirichlet(...) function)
    ml_sol.InitializeBdc();
    
//     ml_sol.SetBoundaryCondition("Sol","right", NEUMANN, false, false, &bdcfunc);
//     ml_sol.SetBoundaryCondition("Sol","top", NEUMANN);
    
    for(int i=0; i<boundary_conditions.size(); ++i) {
      ml_sol.SetBoundaryCondition("Sol",facenamearray[i],bdctypearray[i],ishomogeneousarray[i],false,&parsedfunctionarray[i]);
    }
    
    ml_sol.GenerateBdc();
    
    
    //ml_sol.AttachSetBoundaryConditionFunction(SetBoundaryCondition);
    //ml_sol.GenerateBdc("Sol");
    
    

    MultiLevelProblem ml_prob(&ml_msh,&ml_sol);
    
    
//     ml_prob.parameters.set<func>("func_source") = fpsource;

    // add fluid material
    Parameter parameter(Lref,Uref);

    //BEGIN Poisson MultiLevel Problem
    std::cout << std::endl;
    std::cout << " PDE problem to solve: Poisson " << std::endl;

    LinearImplicitSystem & system2 = ml_prob.add_system<LinearImplicitSystem>("Poisson");
    system2.AddSolutionToSytemPDE("Sol");

    // Set MG Options
    system2.AttachAssembleFunction(AssemblePoissonMatrixandRhs);
    system2.SetMaxNumberOfLinearIterations(max_number_linear_iteration);
    system2.SetAbsoluteConvergenceTolerance(abs_conv_tol);
    system2.SetMgType(mgtype);
    system2.SetNumberPreSmoothingStep(npresmoothing);
    system2.SetNumberPostSmoothingStep(npostmoothing);

    //Set Smoother Options
    if(Gmres) 		system2.SetMgSmoother(GMRES_SMOOTHER);
    else if(Asm) 		system2.SetMgSmoother(ASM_SMOOTHER);
    else if(Vanka)	system2.SetMgSmoother(VANKA_SMOOTHER);

    system2.init();
    //common smoother option
    system2.SetSolverFineGrids(GMRES);
    system2.SetTolerances(1.e-12,1.e-20,1.e+50,4);
    system2.SetPreconditionerFineGrids(ILU_PRECOND);
    //for Vanka and ASM smoothers
    system2.ClearVariablesToBeSolved();
    system2.AddVariableToBeSolved("All");
    if(Asm || Vanka)
    {
      system2.SetNumberOfSchurVariables(0);
      system2.SetElementBlockNumber(4);
    }
    //for Gmres smoother
    system2.SetDirichletBCsHandling(PENALTY);

    // Solve Temperature system
    ml_prob.get_system("Poisson").solve();
    //END Temperature Multilevel Problem

    /// Print all solutions
    std::vector<std::string> print_vars;
    print_vars.push_back("Sol");

    VTKWriter vtkio(ml_sol);
    vtkio.write_system_solutions("biquadratic",print_vars);

    GMVWriter gmvio(ml_sol);
    gmvio.write_system_solutions("biquadratic",print_vars);
// 
//     XDMFWriter xdmfio(ml_sol);
//     xdmfio.write_system_solutions("biquadratic",print_vars);
    
    //Destroy all the new systems
    ml_prob.clear();

    return 0;
}

//-----------------------------------------------------------------------------------------------------------------

// bool SetRefinementFlag(const double &x, const double &y, const double &z, const int &ElemGroupNumber, const int &level) {
//     bool refine=0;
//     // refinemenet based on Elemen Group Number
//     if(ElemGroupNumber==5 ) {
//         refine=1;
//     }
//     if(ElemGroupNumber==6 && level<2) {
//         refine=1;
//     }
//     if(ElemGroupNumber==7 ) {
//         refine=0;
//     }
// 
//     return refine;
// }

//--------------------------------------------------------------------------------------------------------------

// double InitVariableU(const double &x, const double &y, const double &z) {
//    double um = 0.2;
//    double  value=1.5*um*(4.0/(0.1681))*y*(0.41-y);
//    return value;
// }

// 2D benchmark Full Dirichlet solution = sin^2(pi*x)*sin^2(pi*y)
// double Source(const double* xyz) {
//     const double pi = 3.1415926535897932;
//     double value = -2.*pi*pi*( cos(2.*pi*xyz[0])*sin(pi*xyz[1])*sin(pi*xyz[1]) + sin(pi*xyz[0])*sin(pi*xyz[0])*cos(2.*pi*xyz[1]) ) ;
//     return value;
// }

// 3D benchmark sin^2(pi*x)*sin^2(pi*y)*sin^2(pi*z)
//  double Source(const double* xyzt) {
//      const double pi = 3.1415926535897932;
//      double value = -2.*pi*pi*(  cos(2.*pi*xyzt[0])*sin(pi*xyzt[1])*sin(pi*xyzt[1])*sin(pi*xyzt[2])*sin(pi*xyzt[2]) 
//                                + sin(pi*xyzt[0])*sin(pi*xyzt[0])*cos(2.*pi*xyzt[1])*sin(pi*xyzt[2])*sin(pi*xyzt[2]) 
// 			       + sin(pi*xyzt[0])*sin(pi*xyzt[0])*sin(pi*xyzt[1])*sin(pi*xyzt[1])*cos(2.*pi*xyzt[2]) );
//      return value;
// }

// 1D benchmark 
// double Source(const double* xyz) {
//     double value = 1. - 2.*xyz[0]*xyz[0] ;
//     return value;
// }

//-------------------------------------------------------------------------------------------------------------------

// bool SetBoundaryCondition(const double &x, const double &y, const double &z,const char name[],
//                           double &value, const int FaceName, const double time) {
//     bool test=1; //Dirichlet
//     value=0.;
//     
//     std::cout << FaceName << std:: endl;
// 
//     if(!strcmp(name,"Sol")) {
//         if(1==FaceName) {       // bottom face
//             test=1;
//             value=0;
//         }
//         else if(2==FaceName ) { // right face
//              test=0;
//              value=0.;
//         }
//         else if(3==FaceName ) { // top face
//             test=1;
//             value=0.;
//         }
//         else if(4==FaceName ) { // left face
//             test=1;
//             value=0.;
//         }
//     }
// 
//     return test;
// }

// //------------------------------------------------------------------------------------------------------------


//------------------------------------------------------------------------------------------------------------
void AssemblePoissonMatrixandRhs(MultiLevelProblem &ml_prob, unsigned level, const unsigned &gridn, const bool &assembe_matrix) {

    //pointers and references
    Solution*      mysolution	       = ml_prob._ml_sol->GetSolutionLevel(level);
    LinearImplicitSystem& mylin_impl_sys = ml_prob.get_system<LinearImplicitSystem>("Poisson");
    LinearEquationSolver*  mylsyspde     = mylin_impl_sys._LinSolver[level];
    mesh*          mymsh		       = ml_prob._ml_msh->GetLevel(level);
    elem*          myel		       = mymsh->el;
    SparseMatrix*  myKK		       = mylsyspde->_KK;
    NumericVector* myRES		       = mylsyspde->_RES;
    MultiLevelSolution* ml_sol           = ml_prob._ml_sol;

    //data
    const unsigned	dim	= mymsh->GetDimension();
    unsigned 		nel	= mymsh->GetElementNumber();
    unsigned 		igrid	= mymsh->GetGridNumber();
    unsigned 		iproc	= mymsh->processor_id();

    //solution variable
    unsigned SolIndex;
    unsigned SolPdeIndex;
    SolIndex=ml_sol->GetIndex("Sol");
    SolPdeIndex=mylin_impl_sys.GetSolPdeIndex("Sol");
    //solution order
    unsigned order_ind = ml_sol->GetSolutionType(SolIndex);
    unsigned end_ind   = mymsh->GetEndIndex(order_ind);

    //coordinates
    vector< vector < double> > coordinates(dim);

    // declare
    vector< int > metis_node;
    vector< int > KK_dof;
    vector <double> phi;
    vector <double> gradphi;
    double weight;
    vector< double > F;
    vector< double > B;
    double src_term = 0.;

    // reserve
    const unsigned max_size = static_cast< unsigned > (ceil(pow(3,dim)));
    metis_node.reserve(max_size);
    KK_dof.reserve(max_size);
    for(int i=0; i<dim; i++)
        coordinates[i].reserve(max_size);
    phi.reserve(max_size);
    gradphi.reserve(max_size*dim);
    F.reserve(max_size);
    B.reserve(max_size*max_size);

    // Set to zeto all the entries of the Global Matrix
    if(assembe_matrix) 
      myKK->zero();

    // *** element loop ***
    for (int iel=mymsh->IS_Mts2Gmt_elem_offset[iproc]; iel < mymsh->IS_Mts2Gmt_elem_offset[iproc+1]; iel++) {

        unsigned kel = mymsh->IS_Mts2Gmt_elem[iel];
        short unsigned kelt=myel->GetElementType(kel);
        unsigned nve=myel->GetElementDofNumber(kel,end_ind);

        // resize
        metis_node.resize(nve);
        KK_dof.resize(nve);
        phi.resize(nve);
        gradphi.resize(nve*dim);
        for(int i=0; i<dim; i++) {
            coordinates[i].resize(nve);
        }

        // set to zero all the entries of the FE matrices
        F.resize(nve);
        memset(&F[0],0,nve*sizeof(double));
        if(assembe_matrix) {
            B.resize(nve*nve);
            memset(&B[0],0,nve*nve*sizeof(double));
        }

        // get local to global mappings
        for( unsigned i=0; i<nve; i++) {
            unsigned inode=myel->GetElementVertexIndex(kel,i)-1u;
            unsigned inode_coord_metis=mymsh->GetMetisDof(inode,2);
            metis_node[i]=mymsh->GetMetisDof(inode,order_ind);
            for(unsigned ivar=0; ivar<dim; ivar++) {
                coordinates[ivar][i]=(*mymsh->_coordinate->_Sol[ivar])(inode_coord_metis);
            }
            KK_dof[i]=mylsyspde->GetKKDof(SolIndex,SolPdeIndex,inode);
        }

        if(igrid==gridn || !myel->GetRefinedElementIndex(kel)) {
            // *** Gauss poit loop ***
            for(unsigned ig=0; ig < ml_prob._ml_msh->_type_elem[kelt][order_ind]->GetGaussPointNumber(); ig++) {
                // *** get Jacobian and test function and test function derivatives ***
                (ml_prob._ml_msh->_type_elem[kelt][order_ind]->*(ml_prob._ml_msh->_type_elem[kelt][order_ind])->Jacobian_ptr)(coordinates,ig,weight,phi,gradphi);
                //current solution
                double SolT=0;
                vector < double > gradSolT(dim,0.);
                for(unsigned ivar=0; ivar<dim; ivar++) {
                    gradSolT[ivar]=0;
                }

                double xyzt[4] = {0.,0.,0.,0.};
                unsigned SolType=ml_sol->GetSolutionType("Sol");
                for(unsigned i=0; i<nve; i++) {
                    double soli = (*mysolution->_Sol[SolIndex])(metis_node[i]);
		    for(unsigned ivar=0; ivar<dim; ivar++) {
		      xyzt[ivar] += coordinates[ivar][i]*phi[i]; 
		    }
                    SolT+=phi[i]*soli;
                    for(unsigned ivar2=0; ivar2<dim; ivar2++) gradSolT[ivar2] += gradphi[i*dim+ivar2]*soli;
                }
                  
                // *** phi_i loop ***
                for(unsigned i=0; i<nve; i++) {
                    //BEGIN RESIDUALS A block ===========================
                    double Adv_rhs=0;
                    double Lap_rhs=0;
                    for(unsigned ivar=0; ivar<dim; ivar++) {
                        Lap_rhs += gradphi[i*dim+ivar]*gradSolT[ivar];
                    }
                    
             
                   //src_term = Source(xyzt);
#ifdef HAVE_FPARSER
                   // src_term = fpsource.Eval(xyzt);
                   src_term = fpsource(xyzt);
#endif
                    
                    F[i]+= (-Lap_rhs + src_term*phi[i] )*weight;
		    
                    //END RESIDUALS A block ===========================
                    if(assembe_matrix) {
                        // *** phi_j loop ***
                        for(unsigned j=0; j<nve; j++) {
                            double Lap=0;
                            double Adv1=0;
                            for(unsigned ivar=0; ivar<dim; ivar++) {
                                // Laplacian
                                Lap  += gradphi[i*dim+ivar]*gradphi[j*dim+ivar]*weight;
                            }
                            B[i*nve+j] += Lap;
                        } // end phij loop
                    } // end phii loop
                } // endif assembe_matrix
            } // end gauss point loop

            //number of faces for each type of element
            unsigned nfaces = myel->GetElementFaceNumber(kel);

            // loop on faces
            for(unsigned jface=0; jface<nfaces; jface++) {

                // look for boundary faces
                if(myel->GetFaceElementIndex(kel,jface)<0) {

                    double tau = 0.;
                    double time = 0.;
                    int node[27];
                    double vx[3][27];
                    double phi[27],gradphi[27][3],Weight;
                    double normal[3];
		    double xyzt[4] = {0.,0.,0.,0.};
		    ParsedFunction* bdcfunc;
		    
		    
		    unsigned int face = -(mymsh->el->GetFaceElementIndex(kel,jface)+1) - 1;
		    
		    if(ml_sol->GetBoundaryCondition("Sol",face) == NEUMANN && !ml_sol->Ishomogeneous("Sol",face)) {

		        bdcfunc = (ParsedFunction* )(ml_sol->GetBdcFunction("Sol", face));
			unsigned nve = mymsh->el->GetElementFaceDofNumber(kel,jface,order_ind);
                        const unsigned FELT[6][2]= {{3,3},{4,4},{3,4},{5,5},{5,5},{6,6}};
                        unsigned felt = FELT[kelt][jface<mymsh->el->GetElementFaceNumber(kel,0)];

                        for(unsigned i=0; i<nve; i++) {
                            unsigned inode=mymsh->el->GetFaceVertexIndex(kel,jface,i)-1u;
                            node[i] = inode + mylsyspde->KKIndex[0];
                            unsigned inode_Metis=mymsh->GetMetisDof(inode,2);

                            vx[0][i]=(*mymsh->_coordinate->_Sol[0])(inode_Metis);
                            vx[1][i]=(*mymsh->_coordinate->_Sol[1])(inode_Metis);
                            vx[2][i]=(*mymsh->_coordinate->_Sol[2])(inode_Metis);
                        }

                        if(felt != 6) 
			{
                          for(unsigned igs=0; igs < ml_prob._ml_msh->_type_elem[felt][order_ind]->GetGaussPointNumber(); igs++) {
                            (ml_prob._ml_msh->_type_elem[felt][order_ind]->*ml_prob._ml_msh->_type_elem[felt][order_ind]->Jacobian_sur_ptr)(vx,igs,Weight,phi,gradphi,normal);

                            for(unsigned i=0; i<nve; i++) {
			        xyzt[0] = vx[0][i];
				xyzt[1] = vx[1][i];
				xyzt[2] = vx[2][i];
				xyzt[3] = time;

 				double tau = (*bdcfunc)(xyzt);
                                //SetBoundaryCondition(vx[0][i],vx[1][i],vx[2][i],"Sol",tau,-(mymsh->el->GetFaceElementIndex(kel,jface)+1),time);
                                double bdintegral = phi[i]*tau*Weight;
                                unsigned int ilocalnode = mymsh->el->GetLocalFaceVertexIndex(kel, jface, i);
                                F[ilocalnode] += bdintegral;
                            }
                          }
			}
			else // 1D : the side elems are points and does not still exist the point elem
			{
			  xyzt[0] = vx[0][0];
		          xyzt[1] = vx[1][0];
			  xyzt[2] = vx[2][0];
			  xyzt[3] = time;
				
			  //SetBoundaryCondition(vx[0][0],vx[1][0],vx[2][0],"Sol",tau,-(mymsh->el->GetFaceElementIndex(kel,jface)+1),time);
			  double bdintegral = (*bdcfunc)(xyzt);;
			  unsigned int ilocalnode = mymsh->el->GetLocalFaceVertexIndex(kel, jface, 0);
                          F[ilocalnode] += bdintegral;
			}
                    }
                }
            }
        } // endif single element not refined or fine grid loop

        //--------------------------------------------------------------------------------------------------------
        //Sum the local matrices/vectors into the global Matrix/vector

        myRES->add_vector_blocked(F,KK_dof);
        if(assembe_matrix) myKK->add_matrix_blocked(B,KK_dof,KK_dof);
    } //end list of elements loop for each subdomain

    myRES->close();
    if(assembe_matrix) myKK->close();

    // ***************** END ASSEMBLY *******************

}

<|MERGE_RESOLUTION|>--- conflicted
+++ resolved
@@ -187,17 +187,6 @@
       std::cout << "no var specified" << std::endl;
       return 1; 
     }
-    
-<<<<<<< HEAD
-    
-    unsigned int nlevels = root["mgsolver"].get("nlevels", 1).asInt();
-    unsigned int npresmoothing = root["mgsolver"].get("npresmoothing", 1).asUInt();
-    unsigned int npostmoothing = root["mgsolver"].get("npostsmoothing", 1).asUInt();
-    std::string smoother_type  = root["mgsolver"].get("smoother_type", "gmres").asString();
-    std::string mg_type        = root["mgsolver"].get("mgtype", "V_cycle").asString();
-    unsigned int max_number_linear_iteration = root["mgsolver"].get("max_number_linear_iteration", 6).asUInt();
-    double abs_conv_tol        = root["mgsolver"].get("abs_conv_tol", 1.e-09).asDouble();
-=======
 
     // solver
     unsigned int nlevels = root["multilevel_problem"].get("mesh", "mesh").get("first", "first").get("poisson", "poisson").get("linear_solver", "linear_solver")
@@ -210,8 +199,6 @@
                                               .get("linear_solver", "linear_solver").get("max_number_linear_iteration", 6).asUInt();
     double abs_conv_tol        = root["multilevel_problem"].get("mesh", "mesh").get("first", "first").get("poisson", "poisson").get("linear_solver", "linear_solver")
                                  .get("abs_conv_tol", 1.e-09).asDouble();
->>>>>>> 4c478006
-
     MgType mgtype;
     std::string mg_type        = root["multilevel_problem"].get("mesh", "mesh").get("first", "first").get("poisson", "poisson").get("linear_solver", "linear_solver")
                                  .get("type", "type").get("multigrid", "multigrid").get("mg_type", "V_cycle").asString();
